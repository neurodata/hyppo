--- conflicted
+++ resolved
@@ -31,68 +31,4 @@
 workflows:
   run-tests:
     jobs:
-<<<<<<< HEAD
-      - build:
-          name: "v3.6"
-          version: "3.6"
-      - build:
-          name: "v3.7"
-          version: "3.7"
-      - build:
-          name: "v3.8"
-          version: "3.8"
-      - build:
-          name: "v3.9"
-          version: "3.9"
-      - test-module:
-          name: "independence"
-          module: "independence"
-          requires:
-            - "v3.8"
-      - test-module:
-          name: "d_variate"
-          module: "d_variate"
-          requires:
-            - "v3.8"
-      - test-module:
-          name: "ksample"
-          module: "ksample"
-          requires:
-            - "v3.8"
-      - test-module:
-          name: "time_series"
-          module: "time_series"
-          requires:
-            - "v3.8"
-      - test-module:
-          name: "discrim"
-          module: "discrim"
-          requires:
-            - "v3.8"
-      - test-module:
-          name: "conditional_independence"
-          module: "conditional_independence"
-          requires:
-            - "v3.8"
-      - test-module:
-          name: "tools"
-          module: "tools"
-          requires:
-            - "v3.8"
-      - deploy:
-          requires:
-            - "independence"
-            - "d_variate"
-            - "ksample"
-            - "time_series"
-            - "conditional_independence"
-            - "discrim"
-            - "tools"
-          filters:
-            tags:
-              only: /[0-9]+(\.[0-9]+)*/
-            branches:
-              ignore: /.*/
-=======
-      - build-and-test
->>>>>>> 96ce8bc3
+      - build-and-test