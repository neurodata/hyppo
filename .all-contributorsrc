--- conflicted
+++ resolved
@@ -235,12 +235,15 @@
       ]
     },
     {
-<<<<<<< HEAD
       "login": "harsh204016",
       "name": "Harsh Gupta",
       "avatar_url": "https://avatars.githubusercontent.com/u/37452506?v=4",
       "profile": "https://www.linkedin.com/in/harsh-gupta-/",
-=======
+      "contributions": [
+        "doc"
+      ]
+    },
+    {
       "login": "prabhatkgupta",
       "name": "Prabhat Kr. Gupta",
       "avatar_url": "https://avatars.githubusercontent.com/u/42283586?v=4",
@@ -273,7 +276,6 @@
       "name": "Shruti Naik",
       "avatar_url": "https://avatars.githubusercontent.com/u/8897933?v=4",
       "profile": "https://github.com/transpersonify",
->>>>>>> b150b3e3
       "contributions": [
         "doc"
       ]
