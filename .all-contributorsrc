{
  "files": [
    "README.md"
  ],
  "imageSize": 100,
  "commit": false,
  "badgeTemplate": "[all-contrib]: https://img.shields.io/badge/all_contributors-<%= contributors.length %>-orange.svg?style=flat 'All Contributors'",
  "contributors": [
    {
      "login": "sampan501",
      "name": "Sambit Panda",
      "avatar_url": "https://avatars.githubusercontent.com/u/36676569?v=4",
      "profile": "http://sampan.me",
      "contributions": [
        "bug",
        "code",
        "doc",
        "ideas",
        "maintenance",
        "review"
      ]
    },
    {
      "login": "cshen6",
      "name": "cshen6",
      "avatar_url": "https://avatars.githubusercontent.com/u/11924683?v=4",
      "profile": "https://github.com/cshen6",
      "contributions": [
        "ideas"
      ]
    },
    {
      "login": "jovo",
      "name": "joshua vogelstein",
      "avatar_url": "https://avatars.githubusercontent.com/u/41842?v=4",
      "profile": "http://neurodata.io",
      "contributions": [
        "fundingFinding",
        "mentoring",
        "ideas"
      ]
    },
    {
      "login": "tpsatish95",
      "name": "Satish Palaniappan",
      "avatar_url": "https://avatars.githubusercontent.com/u/10278507?v=4",
      "profile": "https://in.linkedin.com/in/satishpalaniappan/en",
      "contributions": [
        "code",
        "ideas"
      ]
    },
    {
      "login": "junhaobearxiong",
      "name": "Junhao Xiong",
      "avatar_url": "https://avatars.githubusercontent.com/u/30681308?v=4",
      "profile": "https://github.com/junhaobearxiong",
      "contributions": [
        "code",
        "ideas"
      ]
    },
    {
      "login": "ebridge2",
      "name": "Eric Bridgeford",
      "avatar_url": "https://avatars.githubusercontent.com/u/8883547?v=4",
      "profile": "http://ericwb.me",
      "contributions": [
        "bug",
        "ideas"
      ]
    },
    {
      "login": "ronakdm",
      "name": "Ronak D. Mehta",
      "avatar_url": "https://avatars.githubusercontent.com/u/72722942?v=4",
      "profile": "https://github.com/ronakdm",
      "contributions": [
        "code",
        "ideas"
      ]
    },
    {
      "login": "j1c",
      "name": "Jaewon Chung",
      "avatar_url": "https://avatars.githubusercontent.com/u/5142539?v=4",
      "profile": "https://github.com/j1c",
      "contributions": [
        "bug",
        "code",
        "doc"
      ]
    },
    {
      "login": "jdey4",
      "name": "Jayanta Dey",
      "avatar_url": "https://avatars.githubusercontent.com/u/52499217?v=4",
      "profile": "https://github.com/jdey4",
      "contributions": [
        "code"
      ]
    },
    {
      "login": "bvarjavand",
      "name": "Bijan Varjavand",
      "avatar_url": "https://avatars.githubusercontent.com/u/8294669?v=4",
      "profile": "https://github.com/bvarjavand",
      "contributions": [
        "code"
      ]
    },
    {
      "login": "bdpedigo",
      "name": "Benjamin Pedigo",
      "avatar_url": "https://avatars.githubusercontent.com/u/25714207?v=4",
      "profile": "https://bdpedigo.github.io/",
      "contributions": [
        "bug",
        "code"
      ]
    },
    {
      "login": "alyakin314",
      "name": "alyakin314",
      "avatar_url": "https://avatars.githubusercontent.com/u/25692376?v=4",
      "profile": "http://alyakin314.github.io",
      "contributions": [
        "code",
        "ideas"
      ]
    },
    {
      "login": "v715",
      "name": "Vivek Gopalakrishnan",
      "avatar_url": "https://avatars.githubusercontent.com/u/29757116?v=4",
      "profile": "https://vivekg.dev",
      "contributions": [
        "code"
      ]
    },
    {
      "login": "rflperry",
      "name": "Ronan Perry",
      "avatar_url": "https://avatars.githubusercontent.com/u/13107341?v=4",
      "profile": "https://rflperry.github.io/",
      "contributions": [
        "bug",
        "code",
        "ideas",
        "review",
        "doc"
      ]
    },
    {
      "login": "PSSF23",
      "name": "Haoyin Xu",
      "avatar_url": "https://avatars.githubusercontent.com/u/20309845?v=4",
      "profile": "https://github.com/PSSF23",
      "contributions": [
        "code",
        "doc",
        "review"
      ]
    },
    {
      "login": "hadasarik",
      "name": "Hadas Arik",
      "avatar_url": "https://avatars.githubusercontent.com/u/39025628?v=4",
      "profile": "https://github.com/hadasarik",
      "contributions": [
        "code"
      ]
    },
    {
      "login": "kareef928",
      "name": "kareef928",
      "avatar_url": "https://avatars.githubusercontent.com/u/51966539?v=4",
      "profile": "https://github.com/kareef928",
      "contributions": [
        "code"
      ]
    },
    {
      "login": "Verathagnus",
      "name": "Verathagnus",
      "avatar_url": "https://avatars.githubusercontent.com/u/59093644?v=4",
      "profile": "https://github.com/Verathagnus",
      "contributions": [
        "code"
      ]
    },
    {
      "login": "dlee0156",
      "name": "dlee0156",
      "avatar_url": "https://avatars.githubusercontent.com/u/47963020?v=4",
      "profile": "https://github.com/dlee0156",
      "contributions": [
        "code"
      ]
    },
    {
      "login": "najmieh",
      "name": "Najmieh Sadat Safarabadi",
      "avatar_url": "https://avatars.githubusercontent.com/u/31998054?v=4",
      "profile": "https://github.com/najmieh",
      "contributions": [
        "doc"
      ]
    },
    {
      "login": "TacticalFallacy",
      "name": "TacticalFallacy",
      "avatar_url": "https://avatars.githubusercontent.com/u/56208921?v=4",
      "profile": "https://github.com/TacticalFallacy",
      "contributions": [
        "code"
      ]
    },
    {
      "login": "darsh-patel",
      "name": "darsh-patel",
      "avatar_url": "https://avatars.githubusercontent.com/u/70541374?v=4",
      "profile": "https://github.com/darsh-patel",
      "contributions": [
        "code"
      ]
    },
    {
      "login": "zdbzdb123123",
      "name": "zdbzdb123123",
      "avatar_url": "https://avatars.githubusercontent.com/u/95720890?v=4",
      "profile": "https://github.com/zdbzdb123123",
      "contributions": [
        "code"
      ]
    },
    {
<<<<<<< HEAD
      "login": "prabhatkgupta",
      "name": "Prabhat Kr. Gupta",
      "avatar_url": "https://avatars.githubusercontent.com/u/42283586?v=4",
      "profile": "https://github.com/prabhatkgupta",
      "contributions": [
        "bug"
      ]
=======
      "login": "victoris93",
      "name": "Victoria Shevchenko",
      "avatar_url": "https://avatars.githubusercontent.com/u/49495286?v=4",
      "profile": "https://github.com/victoris93",
      "contributions": [
        "code"
      ]
    },
    {
      "login": "saivythik",
      "name": "saivythik",
      "avatar_url": "https://avatars.githubusercontent.com/u/60150574?v=4",
      "profile": "https://github.com/saivythik",
      "contributions": [
        "doc",
        "bug"
      ]
    },
    {
      "login": "transpersonify",
      "name": "Shruti Naik",
      "avatar_url": "https://avatars.githubusercontent.com/u/8897933?v=4",
      "profile": "https://github.com/transpersonify",
      "contributions": [
        "doc"
      ]
>>>>>>> f81c8cfc
    }
  ],
  "contributorsPerLine": 7,
  "projectName": "hyppo",
  "projectOwner": "neurodata",
  "repoType": "github",
  "repoHost": "https://github.com",
  "skipCi": true,
  "commitType": "docs",
  "commitConvention": "angular"
}<|MERGE_RESOLUTION|>--- conflicted
+++ resolved
@@ -235,7 +235,6 @@
       ]
     },
     {
-<<<<<<< HEAD
       "login": "prabhatkgupta",
       "name": "Prabhat Kr. Gupta",
       "avatar_url": "https://avatars.githubusercontent.com/u/42283586?v=4",
@@ -243,7 +242,8 @@
       "contributions": [
         "bug"
       ]
-=======
+    },
+    {
       "login": "victoris93",
       "name": "Victoria Shevchenko",
       "avatar_url": "https://avatars.githubusercontent.com/u/49495286?v=4",
@@ -270,7 +270,6 @@
       "contributions": [
         "doc"
       ]
->>>>>>> f81c8cfc
     }
   ],
   "contributorsPerLine": 7,
