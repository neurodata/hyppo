{
  "files": [
    "README.md"
  ],
  "imageSize": 100,
  "commit": false,
  "badgeTemplate": "[all-contrib]: https://img.shields.io/badge/all_contributors-<%= contributors.length %>-orange.svg?style=flat 'All Contributors'",
  "contributors": [
    {
      "login": "sampan501",
      "name": "Sambit Panda",
      "avatar_url": "https://avatars.githubusercontent.com/u/36676569?v=4",
      "profile": "http://sampan.me",
      "contributions": [
        "bug",
        "code",
        "doc",
        "ideas",
        "maintenance",
        "review"
      ]
    },
    {
      "login": "cshen6",
      "name": "cshen6",
      "avatar_url": "https://avatars.githubusercontent.com/u/11924683?v=4",
      "profile": "https://github.com/cshen6",
      "contributions": [
        "ideas"
      ]
    },
    {
      "login": "jovo",
      "name": "joshua vogelstein",
      "avatar_url": "https://avatars.githubusercontent.com/u/41842?v=4",
      "profile": "http://neurodata.io",
      "contributions": [
        "fundingFinding",
        "mentoring",
        "ideas"
      ]
    },
    {
      "login": "tpsatish95",
      "name": "Satish Palaniappan",
      "avatar_url": "https://avatars.githubusercontent.com/u/10278507?v=4",
      "profile": "https://in.linkedin.com/in/satishpalaniappan/en",
      "contributions": [
        "code",
        "ideas"
      ]
    },
    {
      "login": "junhaobearxiong",
      "name": "Junhao Xiong",
      "avatar_url": "https://avatars.githubusercontent.com/u/30681308?v=4",
      "profile": "https://github.com/junhaobearxiong",
      "contributions": [
        "code",
        "ideas"
      ]
    },
    {
      "login": "ebridge2",
      "name": "Eric Bridgeford",
      "avatar_url": "https://avatars.githubusercontent.com/u/8883547?v=4",
      "profile": "http://ericwb.me",
      "contributions": [
        "bug",
        "ideas"
      ]
    },
    {
      "login": "ronakdm",
      "name": "Ronak D. Mehta",
      "avatar_url": "https://avatars.githubusercontent.com/u/72722942?v=4",
      "profile": "https://github.com/ronakdm",
      "contributions": [
        "code",
        "ideas"
      ]
    },
    {
      "login": "j1c",
      "name": "Jaewon Chung",
      "avatar_url": "https://avatars.githubusercontent.com/u/5142539?v=4",
      "profile": "https://github.com/j1c",
      "contributions": [
        "bug"
      ]
    },
    {
      "login": "jdey4",
      "name": "Jayanta Dey",
      "avatar_url": "https://avatars.githubusercontent.com/u/52499217?v=4",
      "profile": "https://github.com/jdey4",
      "contributions": [
        "code"
      ]
    },
    {
      "login": "bvarjavand",
      "name": "Bijan Varjavand",
      "avatar_url": "https://avatars.githubusercontent.com/u/8294669?v=4",
      "profile": "https://github.com/bvarjavand",
      "contributions": [
        "code"
      ]
    },
    {
      "login": "bdpedigo",
      "name": "Benjamin Pedigo",
      "avatar_url": "https://avatars.githubusercontent.com/u/25714207?v=4",
      "profile": "https://bdpedigo.github.io/",
      "contributions": [
        "bug",
        "code"
      ]
    },
    {
      "login": "alyakin314",
      "name": "alyakin314",
      "avatar_url": "https://avatars.githubusercontent.com/u/25692376?v=4",
      "profile": "http://alyakin314.github.io",
      "contributions": [
        "code",
        "ideas"
      ]
    },
    {
      "login": "v715",
      "name": "Vivek Gopalakrishnan",
      "avatar_url": "https://avatars.githubusercontent.com/u/29757116?v=4",
      "profile": "https://vivekg.dev",
      "contributions": [
        "code"
      ]
    },
    {
      "login": "rflperry",
      "name": "Ronan Perry",
      "avatar_url": "https://avatars.githubusercontent.com/u/13107341?v=4",
      "profile": "https://rflperry.github.io/",
      "contributions": [
        "bug",
        "code",
        "ideas",
        "review",
        "doc"
      ]
    },
    {
      "login": "PSSF23",
      "name": "Haoyin Xu",
      "avatar_url": "https://avatars.githubusercontent.com/u/20309845?v=4",
      "profile": "https://github.com/PSSF23",
      "contributions": [
        "code",
        "doc",
        "review"
      ]
    },
    {
      "login": "hadasarik",
      "name": "Hadas Arik",
      "avatar_url": "https://avatars.githubusercontent.com/u/39025628?v=4",
      "profile": "https://github.com/hadasarik",
      "contributions": [
        "code"
      ]
    },
    {
      "login": "kareef928",
      "name": "kareef928",
      "avatar_url": "https://avatars.githubusercontent.com/u/51966539?v=4",
      "profile": "https://github.com/kareef928",
      "contributions": [
        "code"
      ]
    },
    {
      "login": "Verathagnus",
      "name": "Verathagnus",
      "avatar_url": "https://avatars.githubusercontent.com/u/59093644?v=4",
      "profile": "https://github.com/Verathagnus",
      "contributions": [
        "code"
      ]
    },
    {
      "login": "dlee0156",
      "name": "dlee0156",
      "avatar_url": "https://avatars.githubusercontent.com/u/47963020?v=4",
      "profile": "https://github.com/dlee0156",
      "contributions": [
        "code"
      ]
    },
    {
      "login": "najmieh",
      "name": "Najmieh Sadat Safarabadi",
      "avatar_url": "https://avatars.githubusercontent.com/u/31998054?v=4",
      "profile": "https://github.com/najmieh",
      "contributions": [
        "doc"
      ]
    },
    {
      "login": "TacticalFallacy",
      "name": "TacticalFallacy",
      "avatar_url": "https://avatars.githubusercontent.com/u/56208921?v=4",
      "profile": "https://github.com/TacticalFallacy",
      "contributions": [
        "code"
      ]
    },
    {
      "login": "darsh-patel",
      "name": "darsh-patel",
      "avatar_url": "https://avatars.githubusercontent.com/u/70541374?v=4",
      "profile": "https://github.com/darsh-patel",
      "contributions": [
        "code"
      ]
    },
    {
      "login": "zdbzdb123123",
      "name": "zdbzdb123123",
      "avatar_url": "https://avatars.githubusercontent.com/u/95720890?v=4",
      "profile": "https://github.com/zdbzdb123123",
      "contributions": [
        "code"
      ]
    },
    {
<<<<<<< HEAD
      "login": "victoris93",
      "name": "Victoria Shevchenko",
      "avatar_url": "https://avatars.githubusercontent.com/u/49495286?v=4",
      "profile": "https://github.com/victoris93",
      "contributions": [
        "code"
=======
      "login": "saivythik",
      "name": "saivythik",
      "avatar_url": "https://avatars.githubusercontent.com/u/60150574?v=4",
      "profile": "https://github.com/saivythik",
      "contributions": [
        "doc",
        "bug"
      ]
    },
      "login": "transpersonify",
      "name": "Shruti Naik",
      "avatar_url": "https://avatars.githubusercontent.com/u/8897933?v=4",
      "profile": "https://github.com/transpersonify",
      "contributions": [
        "doc"
>>>>>>> 178905ee
      ]
    }
  ],
  "contributorsPerLine": 7,
  "projectName": "hyppo",
  "projectOwner": "neurodata",
  "repoType": "github",
  "repoHost": "https://github.com",
  "skipCi": true,
  "commitType": "docs",
  "commitConvention": "angular"
}<|MERGE_RESOLUTION|>--- conflicted
+++ resolved
@@ -233,14 +233,15 @@
       ]
     },
     {
-<<<<<<< HEAD
       "login": "victoris93",
       "name": "Victoria Shevchenko",
       "avatar_url": "https://avatars.githubusercontent.com/u/49495286?v=4",
       "profile": "https://github.com/victoris93",
       "contributions": [
         "code"
-=======
+      ]
+    },
+    {
       "login": "saivythik",
       "name": "saivythik",
       "avatar_url": "https://avatars.githubusercontent.com/u/60150574?v=4",
@@ -250,13 +251,13 @@
         "bug"
       ]
     },
+    {
       "login": "transpersonify",
       "name": "Shruti Naik",
       "avatar_url": "https://avatars.githubusercontent.com/u/8897933?v=4",
       "profile": "https://github.com/transpersonify",
       "contributions": [
         "doc"
->>>>>>> 178905ee
       ]
     }
   ],
