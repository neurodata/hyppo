{
  "files": [
    "README.md"
  ],
  "imageSize": 100,
  "commit": false,
  "badgeTemplate": "[all-contrib]: https://img.shields.io/badge/all_contributors-<%= contributors.length %>-orange.svg?style=flat 'All Contributors'",
  "contributors": [
    {
      "login": "sampan501",
      "name": "Sambit Panda",
      "avatar_url": "https://avatars.githubusercontent.com/u/36676569?v=4",
      "profile": "http://sampan.me",
      "contributions": [
        "bug",
        "code",
        "doc",
        "ideas",
        "maintenance",
        "review"
      ]
    },
    {
      "login": "cshen6",
      "name": "cshen6",
      "avatar_url": "https://avatars.githubusercontent.com/u/11924683?v=4",
      "profile": "https://github.com/cshen6",
      "contributions": [
        "ideas"
      ]
    },
    {
      "login": "jovo",
      "name": "joshua vogelstein",
      "avatar_url": "https://avatars.githubusercontent.com/u/41842?v=4",
      "profile": "http://neurodata.io",
      "contributions": [
        "fundingFinding",
        "mentoring",
        "ideas"
      ]
    },
    {
      "login": "tpsatish95",
      "name": "Satish Palaniappan",
      "avatar_url": "https://avatars.githubusercontent.com/u/10278507?v=4",
      "profile": "https://in.linkedin.com/in/satishpalaniappan/en",
      "contributions": [
        "code",
        "ideas"
      ]
    },
    {
      "login": "junhaobearxiong",
      "name": "Junhao Xiong",
      "avatar_url": "https://avatars.githubusercontent.com/u/30681308?v=4",
      "profile": "https://github.com/junhaobearxiong",
      "contributions": [
        "code",
        "ideas"
      ]
    },
    {
      "login": "ebridge2",
      "name": "Eric Bridgeford",
      "avatar_url": "https://avatars.githubusercontent.com/u/8883547?v=4",
      "profile": "http://ericwb.me",
      "contributions": [
        "bug",
        "ideas"
      ]
    },
    {
      "login": "ronakdm",
      "name": "Ronak D. Mehta",
      "avatar_url": "https://avatars.githubusercontent.com/u/72722942?v=4",
      "profile": "https://github.com/ronakdm",
      "contributions": [
        "code",
        "ideas"
      ]
    },
    {
      "login": "j1c",
      "name": "Jaewon Chung",
      "avatar_url": "https://avatars.githubusercontent.com/u/5142539?v=4",
      "profile": "https://github.com/j1c",
      "contributions": [
        "bug"
      ]
    },
    {
      "login": "jdey4",
      "name": "Jayanta Dey",
      "avatar_url": "https://avatars.githubusercontent.com/u/52499217?v=4",
      "profile": "https://github.com/jdey4",
      "contributions": [
        "code"
      ]
    },
    {
      "login": "bvarjavand",
      "name": "Bijan Varjavand",
      "avatar_url": "https://avatars.githubusercontent.com/u/8294669?v=4",
      "profile": "https://github.com/bvarjavand",
      "contributions": [
        "code"
      ]
    },
    {
      "login": "bdpedigo",
      "name": "Benjamin Pedigo",
      "avatar_url": "https://avatars.githubusercontent.com/u/25714207?v=4",
      "profile": "https://bdpedigo.github.io/",
      "contributions": [
        "bug",
        "code"
      ]
    },
    {
      "login": "alyakin314",
      "name": "alyakin314",
      "avatar_url": "https://avatars.githubusercontent.com/u/25692376?v=4",
      "profile": "http://alyakin314.github.io",
      "contributions": [
        "code",
        "ideas"
      ]
    },
    {
      "login": "v715",
      "name": "Vivek Gopalakrishnan",
      "avatar_url": "https://avatars.githubusercontent.com/u/29757116?v=4",
      "profile": "https://vivekg.dev",
      "contributions": [
        "code"
      ]
    },
    {
      "login": "rflperry",
      "name": "Ronan Perry",
      "avatar_url": "https://avatars.githubusercontent.com/u/13107341?v=4",
      "profile": "https://rflperry.github.io/",
      "contributions": [
        "bug",
        "code",
        "ideas",
        "review",
        "doc"
      ]
    },
    {
      "login": "PSSF23",
      "name": "Haoyin Xu",
      "avatar_url": "https://avatars.githubusercontent.com/u/20309845?v=4",
      "profile": "https://github.com/PSSF23",
      "contributions": [
        "code",
        "doc",
        "review"
      ]
    },
    {
      "login": "hadasarik",
      "name": "Hadas Arik",
      "avatar_url": "https://avatars.githubusercontent.com/u/39025628?v=4",
      "profile": "https://github.com/hadasarik",
      "contributions": [
        "code"
      ]
    },
    {
      "login": "kareef928",
      "name": "kareef928",
      "avatar_url": "https://avatars.githubusercontent.com/u/51966539?v=4",
      "profile": "https://github.com/kareef928",
      "contributions": [
        "code"
      ]
    },
    {
      "login": "Verathagnus",
      "name": "Verathagnus",
      "avatar_url": "https://avatars.githubusercontent.com/u/59093644?v=4",
      "profile": "https://github.com/Verathagnus",
      "contributions": [
        "code"
      ]
    },
    {
      "login": "dlee0156",
      "name": "dlee0156",
      "avatar_url": "https://avatars.githubusercontent.com/u/47963020?v=4",
      "profile": "https://github.com/dlee0156",
      "contributions": [
        "code"
      ]
    },
    {
      "login": "najmieh",
      "name": "Najmieh Sadat Safarabadi",
      "avatar_url": "https://avatars.githubusercontent.com/u/31998054?v=4",
      "profile": "https://github.com/najmieh",
      "contributions": [
        "doc"
      ]
    },
    {
      "login": "TacticalFallacy",
      "name": "TacticalFallacy",
      "avatar_url": "https://avatars.githubusercontent.com/u/56208921?v=4",
      "profile": "https://github.com/TacticalFallacy",
      "contributions": [
        "code"
      ]
    },
    {
      "login": "darsh-patel",
      "name": "darsh-patel",
      "avatar_url": "https://avatars.githubusercontent.com/u/70541374?v=4",
      "profile": "https://github.com/darsh-patel",
      "contributions": [
        "code"
      ]
    },
    {
      "login": "zdbzdb123123",
      "name": "zdbzdb123123",
      "avatar_url": "https://avatars.githubusercontent.com/u/95720890?v=4",
      "profile": "https://github.com/zdbzdb123123",
      "contributions": [
        "code"
      ]
    },
    {
<<<<<<< HEAD
      "login": "saivythik",
      "name": "saivythik",
      "avatar_url": "https://avatars.githubusercontent.com/u/60150574?v=4",
      "profile": "https://github.com/saivythik",
      "contributions": [
        "doc",
        "bug"
=======
      "login": "transpersonify",
      "name": "Shruti Naik",
      "avatar_url": "https://avatars.githubusercontent.com/u/8897933?v=4",
      "profile": "https://github.com/transpersonify",
      "contributions": [
        "doc"
>>>>>>> c2bac32f
      ]
    }
  ],
  "contributorsPerLine": 7,
  "projectName": "hyppo",
  "projectOwner": "neurodata",
  "repoType": "github",
  "repoHost": "https://github.com",
  "skipCi": true,
  "commitType": "docs",
  "commitConvention": "angular"
}<|MERGE_RESOLUTION|>--- conflicted
+++ resolved
@@ -233,7 +233,6 @@
       ]
     },
     {
-<<<<<<< HEAD
       "login": "saivythik",
       "name": "saivythik",
       "avatar_url": "https://avatars.githubusercontent.com/u/60150574?v=4",
@@ -241,14 +240,14 @@
       "contributions": [
         "doc",
         "bug"
-=======
+      ]
+    },
       "login": "transpersonify",
       "name": "Shruti Naik",
       "avatar_url": "https://avatars.githubusercontent.com/u/8897933?v=4",
       "profile": "https://github.com/transpersonify",
       "contributions": [
         "doc"
->>>>>>> c2bac32f
       ]
     }
   ],
