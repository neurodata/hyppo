r"""
.. _indep:

Independence Testing
*********************

Finding trends in data is pretty hard. Independence testing is a fundamental tool that
helps us find trends in data and make further decisions based on these results. This
testing is desirable to answer many question such as: does brain connectivity effect
creativity? Does gene expression effect cancer? Does something effect something else?

If you are interested in questions of this mold, this module of the package is for you!
All our tests can be found in :mod:`hyppo.independence`, and will be elaborated in
detail below. But before that, let's look at the mathematical formulations:

Consider random variables :math:`X` and :math:`Y` with distributions :math:`F_X` and
:math:`F_Y` respectively, and joint distribution is :math:`F_{XY} = F_{Y|X} F_X`.
When performing independence testing, we are seeing whether or not
:math:`F_{Y|X} = F_Y`. That is, we are testing

.. math::

    H_0 &: F_{XY} = F_X F_Y \\
    H_A &: F_{XY} \neq F_X F_Y

Like all the other tests within hyppo, each method has a :func:`statistic` and
:func:`test` method. The :func:`test` method is the one that returns the test statistic
and p-values, among other outputs, and is the one that is used most often in the
examples, tutorials, etc.
The p-value returned is calculated using a permutation test using
:meth:`hyppo.tools.perm_test` unless otherwise specified.

Specifics about how the test statistics are calculated for each in
:class:`hyppo.independence` can be found the docstring of the respective test. Here,
we overview subsets of the types of independence tests we offer in hyppo, and special
parameters unique to those tests.

Now, let's look at unique properties of some of the tests in :mod:`hyppo.independence`:
"""

########################################################################################
# Pearson's Correlation Multivariate Variants
# ---------------------------------------------
#
# **Cannonical correlation (CCA)** and **Rank value (RV)** are multivariate analogues
# of Pearson's correlation.
# More details can be found in :class:`hyppo.independence.CCA` and
# :class:`hyppo.independence.RV`.
# The following applies to both:
#
# .. note::
#
#    :Pros: - Very fast
#           - Similar to tests found in scientific literature
#    :Cons: - Not accurate when compared to other tests in most situations
#           - Makes dangerous variance assumptions about the data, among others
#             (similar assumptions to Pearson's correlation)
#
# Neither of these test are distance based, and so do not have a ``compute_distance``
# parameter.
# Otherwise, these tests runs like :ref:`any other test<general indep>`.

########################################################################################
# Distance (and Kernel) Based Tests
# -----------------------------------
#
# A number of tests within :mod:`hyppo.independence` use the concept of inter-sample
# distance, or kernel similarity, to generate powerful indpendence tests.
#
# **Heller Heller Gorfine (HHG)** is a powerful multivariate independence test that
# compares intersample distance, and computes a Pearson statistic.
# More details can be found in :class:`hyppo.independence.HHG`.
#
# .. note::
#
#    :Pros: - Very accurate in certain settings
#           - Has fast implementation
#    :Cons: - Very slow (computationally complex)
#           - Test statistic not very interpretable, not between (-1, 1)
#
# This test runs like :ref:`any other test<general indep>` and can be implemented
# as below:

import timeit

import numpy as np

setup_code = """
from hyppo.independence import HHG
from hyppo.tools import w_shaped
x, y = w_shaped(n=100, p=3, noise=True)
"""

t_hhg = timeit.Timer(stmt="HHG().test(x, y, auto=False)", setup=setup_code)
t_fast_hhg = timeit.Timer(stmt="HHG().test(x, y, auto=True)", setup=setup_code)

hhg_time = np.array(t_hhg.timeit(number=1))  # original HHG
fast_hhg_time = np.array(t_fast_hhg.timeit(number=5)) / 5  # fast HHG

print("Original HHG time: {0:.3g}s".format(hhg_time))
print("Fast HHG time: {0:.3g}s".format(fast_hhg_time))

########################################################################################
# ------------
#
# **Distance Correlation (Dcorr)** is a powerful multivariate independence test based on
# energy distance.
# **Hilbert Schmidt Independence Criterion (Hsic)** is a kernel-based analogue to Dcorr
# that uses the a Gaussian median kernel by default `[1]`_.
# More details can be found in :class:`hyppo.independence.Dcorr` and
# :class:`hyppo.independence.Hsic`.
# The following applies to both:
#
# .. note::
#
#    :Pros: - Accurate, powerful independence test for multivariate and nonlinear
#             data
#           - Has enticing empiral properties (foundation of some of the other tests in
#             the package)
#           - Has fast implementations (fastest test in the package)
#    :Cons: - Slightly less accurate as the above tests
#
# For Hsic, kernels are used instead of distances with the ``compute_kernel`` parameter.
# Any addition, if the bias variant of the test statistic is required, then the ``bias``
# parameter can be set to ``True``. In general, we do not recommend doing this.
# Otherwise, these tests runs like :ref:`any other test<general indep>`.
# Since Dcorr and Hsic are implemented similarly, let's look at Dcorr.

import timeit

import numpy as np

setup_code = """
from hyppo.independence import Dcorr
from hyppo.tools import w_shaped
x1, y1 = w_shaped(n=100, p=3, noise=True)
x2, y2 = w_shaped(n=100, p=1, noise=True)
"""

t_perm = timeit.Timer(stmt="Dcorr().test(x1, y1, auto=False)", setup=setup_code)
t_chisq = timeit.Timer(stmt="Dcorr().test(x1, y1, auto=True)", setup=setup_code)
t_fast_perm = timeit.Timer(stmt="Dcorr().test(x2, y2, auto=True)", setup=setup_code)
t_fast_chisq = timeit.Timer(stmt="Dcorr().test(x2, y2, auto=True)", setup=setup_code)

perm_time = np.array(t_perm.timeit(number=1))  # permutation Dcorr
chisq_time = np.array(t_chisq.timeit(number=1000)) / 1000  # fast Dcorr
fast_perm_time = np.array(t_fast_perm.timeit(number=1))  # permutation Dcorr
fast_chisq_time = np.array(t_fast_chisq.timeit(number=1000)) / 1000  # fast Dcorr

print("Permutation time: {0:.3g}s".format(perm_time))
print("Fast time (chi-square): {0:.3g}s".format(chisq_time))
print("Permutation time (fast statistic): {0:.3g}s".format(fast_perm_time))
print("Fast time (fast statistic chi-square): {0:.3g}s".format(fast_chisq_time))

########################################################################################
# Look at the time increases when using the fast test!
# The fast test approximates the null distribution as a chi-squared random variable,
# and so is far faster than the permutation method.
# To call it, simply set ``auto`` to ``True``, which is the default, and if your data
# has a sample size greater than 20, then the test will run.
# In the case where the data is 1 dimensional and Euclidean, an even faster version is
# run.

########################################################################################
# ------------
#
# **Multiscale graph correlation (MGC)** is a powerful independence test the uses the
# power of Dcorr
# and `k`-nearest neighbors to create an efficient and powerful independence test.
# More details can be found in :class:`hyppo.independence.MGC`.
#
# .. note::
#
#    We recently added the majority of the source code of this algorithm to
#    :func:`scipy.stats.multiscale_graphcorr`.
#    This class serves as a wrapper for that implementation.
#
# .. note::
#
#    :Pros: - Highly accurate, powerful independence test for multivariate and nonlinear
#             data
#           - Gives information about geometric nature of the dependency
#    :Cons: - Slightly slower than similar tests in this section
#
# MGC has some specific differences outlined below, but creating the instance of the
# class was demonstrated in the :ref:`general indep` in the Overview.

from hyppo.independence import MGC
from hyppo.tools import w_shaped

# 100 samples, 1D x and 1D y, noise
x, y = w_shaped(n=100, p=1, noise=True)

# get the MGC map and optimal scale (only need the statistic)
_, _, mgc_dict = MGC().test(x, y, reps=0)

########################################################################################
# A unique property of MGC is a MGC map, which is a ``(n, n)`` map (or ``(n, k)`` where
# `k` is less than `n` if there are repeated values). This shows you the test statistics
# at all these different "scales". The optimal scale is an ordered pair that indicates
# nearest neighbors where the test statistic is maximized and is marked by a red "X".
# This optimal scale is the location of the test statistic.
# The heat map gives insights into the nature of the dependency between `x` and `y`.
# Otherwise, this test runs like :ref:`any other test<general indep>`.
# We can plot it below:

import matplotlib.pyplot as plt
import matplotlib.ticker as ticker
import seaborn as sns

# make plots look pretty
sns.set(color_codes=True, style="white", context="talk", font_scale=1)

mgc_map = mgc_dict["mgc_map"]
opt_scale = mgc_dict["opt_scale"]  # i.e. maximum smoothed test statistic
print("Optimal Scale:", opt_scale)

# create figure
fig, (ax, cax) = plt.subplots(
    ncols=2, figsize=(9, 8.5), gridspec_kw={"width_ratios": [1, 0.05]}
)

# draw heatmap and colorbar
ax = sns.heatmap(mgc_map, cmap="YlGnBu", ax=ax, cbar=False)
fig.colorbar(ax.get_children()[0], cax=cax, orientation="vertical")
ax.invert_yaxis()

# optimal scale
ax.scatter(opt_scale[1], opt_scale[0], marker="X", s=200, color="red")

# make plots look nice
ax.set_title("MGC Map")
ax.xaxis.set_major_locator(ticker.MultipleLocator(10))
ax.xaxis.set_major_formatter(ticker.ScalarFormatter())
ax.yaxis.set_major_locator(ticker.MultipleLocator(10))
ax.yaxis.set_major_formatter(ticker.ScalarFormatter())
ax.set_xlabel("Neighbors for x")
ax.set_ylabel("Neighbors for y")
ax.set_xticks([0, 50, 100])
ax.set_yticks([0, 50, 100])
ax.xaxis.set_tick_params()
ax.yaxis.set_tick_params()
cax.xaxis.set_tick_params()
cax.yaxis.set_tick_params()
plt.show()

########################################################################################
# For linear data, we would expect the optimal scale to be at the maximum nearest
# neighbor pair. Since we consider nonlinear data, this is not the case.

########################################################################################
# Random Forest Based Tests
# --------------------------------------------
#
# Random-forest based tests exploit the theoretical properties of decision tree based
# classifiers to create highly accurate tests (especially in cases of high dimensional
# data sets).
#
# **Kernel mean embedding random forest (KMERF)** is one such test, which uses
# similarity matrices as a result of random forest to generate a test statistic and
# p-value. More details can be found in :class:`hyppo.independence.KMERF`.
#
# .. note::
#
#    :Pros: - Highly accurate, powerful independence test for multivariate and nonlinear
#             data
#           - Gives information about releative dimension (or feature) importance
#    :Cons: - Very slow (requires training a random forest for each permutation)
#
# Unlike other tests, there is no ``compute_distance``
# parameter. Instead, the number of trees can be set explicityly, and the type of
# classifier can be set ("classifier" in the case where the return value :math:`y` is
# categorical, and "regressor" when that is not the case). Check out
# :class:`sklearn.ensemble.RandomForestClassifier` and
# :class:`sklearn.ensemble.RandomForestRegressor` for additional parameters to change.
# Otherwise, this test runs like :ref:`any other test<general indep>`.

from hyppo.independence import KMERF
from hyppo.tools import cubic

# 100 samples, 5D sim
x, y = cubic(n=100, p=5)

# get the feature importances (only need the statistic)
_, _, kmerf_dict = KMERF(ntrees=5000).test(x, y, reps=0)

########################################################################################
# Because this test is random-forest based, we can get feature importances. This gives
# us relative importances value of dimension (i.e. feature). KMERF returns a normalized
# version of this parameter, and we can plot these importances:

importances = kmerf_dict["feat_importance"]
dims = range(1, 6)  # range of dimensions of simulation


import matplotlib.pyplot as plt
import seaborn as sns

# make plots look pretty
sns.set(color_codes=True, style="white", context="talk", font_scale=1)

# plot the feature importances
plt.figure(figsize=(9, 6.5))
plt.plot(dims, importances)
plt.xlim([1, 5])
plt.xticks([1, 2, 3, 4, 5])
plt.xlabel("Dimensions")
plt.ylim([0, 1])
plt.yticks([])
plt.ylabel("Normalized Feature Importance")
plt.title("Feature Importances")
plt.show()

########################################################################################
# We see that feature importances decreases as dimension increases. This is true for
# most of the simulations in :mod:`hyppo.tools`.
#
# Maximal Margin Correlation
# ---------------------------------------------
#
# **Maximial Margin Correlation** takes the independence tests in
# :mod:`hyppo.independence`, and compute the maximal correlation of pairwise comparisons
# between each dimension of `x` and `y`.
# More details can be found in :class:`hyppo.independence.MaxMargin`.
#
# .. note::
#
#    :Pros: - As powerful as some of the tests within this module
#           - Minimal decrease in testing power as dimension increases
#    :Cons: - Adds computational complexity, so can be slow
#
# These tests have an ``indep_test`` parameter corresponding to the desired independence
# test to be run. All the parameters from the above tests can also be modified, and see
# the relevant section of reference documentation in :mod:`hyppo.independence` for more
# information.
# These tests runs like :ref:`any other test<general indep>`.

########################################################################################
# Friedman Rafsky Test for Randomness
# --------------------------------------------
#
# This notebook will introduce the usage of the Friedman Rafsky test, a multivariate
# extension of the Wald-Wolfowitz runs test to test for randomness between two multivariate
# samples. More specifically, the function tests whether two multivariate samples were
# independently drawn from the same distribution.
#
# The question proposed in 'Multivariate Generalizations of the Wald-Wolfowitz and Smirnov Two-Sample Tests'
# is that of how to extend the univariate Wald-Wolfowitz runs test to a multivariate setting.
#
# The univariate Wald-Wolfowitz runs test is a non-parametric statistical test that checks a randomness hypothesis
# for a two-valued data sequence. More specifically, it can be used to test the hypothesis that the elements of a sequence
# are mutually independent. For a data sequence with identifiers of two groups,
# say: :math:`X , Y` we begin by sorting the combined data set
# :math: `W` in numerical ascending order. The number of runs is then defined by the number
# of maximal, non-empty segments of the sequence consisting of adjacent and equal elements.
# So if we designate every :math:`X = +,  Y = -` an example assortment of the 15 element long sequence
# of both sets could be given as :math:`+++----++---+++` which contains 5 runs, 3 of which positive and 2 of which negative.
# By randomly permuting the labels of our data a large number of times, we can compare our true number of runs to that of the
# random permutations to determine the test statistic and p-value.
#
# For extension to the multivariate case, we determine a neighbor not by proximity in numerical order,
# but instead by euclidean distance between each point. The data is then 'sorted' via a calculation of
# the minimum spanning tree in which each point is connected to each other point with edge weight equal
# to that of the euclidean distance between the two points. The number of runs is then determined by severing
# each edge of the MST for which the points connected do not belong to the same family. Similarly to the univariate
# case, the labels associated with each node are then permuted randomly a large number of times, we can
# compare our number of true runs to the random distribution of runs to determine the multivariate test
# statistic and p-value.
#
# As such, we see that this set of data contains 3 such runs, and again by randomizing the
# labels of each data point we can determine the test statistic and p-value for the hypothesis
# that to determine the randomness of our combined sample.
<<<<<<< HEAD
# It's worth noting that X and Y need not have the same number of samples, just that they posess the same number of 
=======
# It's worth noting that X and Y need not have the same number of samples, just that they posess the same number of
>>>>>>> 8c28ff69
# multivariate features. Lastly, labels for X and Y need not be 0 and 1, they just need be consistent across samples.
# These tests runs like :ref:`any other test<general indep>`.
#
# Test statistic range: :math:`[2, m+n]`
#
# .. _[1]: https://link.springer.com/article/10.1007/s10182-020-00378-1<|MERGE_RESOLUTION|>--- conflicted
+++ resolved
@@ -370,11 +370,7 @@
 # As such, we see that this set of data contains 3 such runs, and again by randomizing the
 # labels of each data point we can determine the test statistic and p-value for the hypothesis
 # that to determine the randomness of our combined sample.
-<<<<<<< HEAD
-# It's worth noting that X and Y need not have the same number of samples, just that they posess the same number of 
-=======
 # It's worth noting that X and Y need not have the same number of samples, just that they posess the same number of
->>>>>>> 8c28ff69
 # multivariate features. Lastly, labels for X and Y need not be 0 and 1, they just need be consistent across samples.
 # These tests runs like :ref:`any other test<general indep>`.
 #
