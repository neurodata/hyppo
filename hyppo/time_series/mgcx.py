from typing import NamedTuple

from ..independence import MGC
from ._utils import _CheckInputs, compute_scale_at_lag, compute_stat
from .base import TimeSeriesTest


class MGCXTestOutput(NamedTuple):
    stat: float
    pvalue: float
    mgcx_dict: dict


class MGCX(TimeSeriesTest):
    r"""
    Cross Multiscale Graph Correlation (MGCX) test statistic and p-value.

    MGCX is an independence test between two (paired) time series of
    not necessarily equal dimensions. The population parameter is 0 if and only if the
    time series are independent. It is based upon energy distance between distributions.

    .. _[1]: https://arxiv.org/abs/1908.06486

    Parameters
    ----------
    compute_distance : str, callable, or None, default: "euclidean"
        A function that computes the distance among the samples within each
        data matrix.
        Valid strings for ``compute_distance`` are, as defined in
        :func:`sklearn.metrics.pairwise_distances`,

            - From scikit-learn: [``"euclidean"``, ``"cityblock"``, ``"cosine"``,
              ``"l1"``, ``"l2"``, ``"manhattan"``] See the documentation for
              :mod:`scipy.spatial.distance` for details
              on these metrics.
            - From scipy.spatial.distance: [``"braycurtis"``, ``"canberra"``,
              ``"chebyshev"``, ``"correlation"``, ``"dice"``, ``"hamming"``,
              ``"jaccard"``, ``"kulsinski"``, ``"mahalanobis"``, ``"minkowski"``,
              ``"rogerstanimoto"``, ``"russellrao"``, ``"seuclidean"``,
              ``"sokalmichener"``, ``"sokalsneath"``, ``"sqeuclidean"``,
              ``"yule"``] See the documentation for :mod:`scipy.spatial.distance` for
              details on these metrics.

        Set to ``None`` or ``"precomputed"`` if ``x`` and ``y`` are already distance
        matrices. To call a custom function, either create the distance matrix
        before-hand or create a function of the form ``metric(x, **kwargs)``
        where ``x`` is the data matrix for which pairwise distances are
        calculated and ``**kwargs`` are extra arguements to send to your custom
        function.
    max_lag : int, default: 0
        The maximum number of lags in the past to check dependence between ``x`` and the
<<<<<<< HEAD
        shifted ``y``. Also the ``M`` hyperparmeter below.
=======
        shifted ``y``. If ``None``, then ``max_lag=np.ceil(np.log(n))``. Also the
        ``M`` hyperparmeter below.
>>>>>>> d90df3ab
    **kwargs
        Arbitrary keyword arguments for ``compute_distance``.

    Notes
    -----
    The statistic can be derived as follows
    :footcite:p:`mehtaIndependenceTestingMultivariate2020`:

    Let :math:`x` and :math:`y` be :math:`(n, p)` and :math:`(n, q)` series
    respectively, which each contain :math:`y` observations of the series :math:`(X_t)`
    and :math:`(Y_t)`. Similarly, let :math:`x[j:n]` be the :math:`(n-j, p)` last
    :math:`n-j` observations of :math:`x`. Let :math:`y[0:(n-j)]` be the
    :math:`(n-j, p)` first :math:`n-j` observations of :math:`y`. Let :math:`M` be the
    maximum lag hyperparameter. The cross distance correlation is,

    .. math::

        \mathrm{MGCX}_n (x, y) =  \sum_{j=0}^M \frac{n-j}{n}
                                  MGC_n (x[j:n], y[0:(n-j)])

    References
    ----------
    .. footbibliography::
    """

    def __init__(self, compute_distance="euclidean", max_lag=0, **kwargs):
        TimeSeriesTest.__init__(
            self, compute_distance=compute_distance, max_lag=max_lag, **kwargs
        )

    def statistic(self, x, y):
        r"""
        Helper function that calculates the MGCX test statistic.

        Parameters
        ----------
        x,y : ndarray of float
            Input data matrices. ``x`` and ``y`` must have the same number of
            samples. That is, the shapes must be ``(n, p)`` and ``(n, q)`` where
            `n` is the number of samples and `p` and `q` are the number of
            dimensions. Alternatively, ``x`` and ``y`` can be distance matrices,
            where the shapes must both be ``(n, n)``.

        Returns
        -------
        stat : float
            The computed MGCX statistic.
        opt_lag : int
            The computed optimal lag.
        opt_scale : (int, int)
            The computed optimal scale as a pair of two elements.
        """
        stat, opt_lag = compute_stat(
            x, y, MGC, self.compute_distance, self.max_lag, **self.kwargs
        )
        self.stat = stat
        self.opt_lag = opt_lag

        # Run the test at the optimal lag to get the optimal scale.
        opt_scale = compute_scale_at_lag(
            x, y, opt_lag, self.compute_distance, **self.kwargs
        )
        self.opt_scale = opt_scale

        return stat, opt_lag, opt_scale

    def test(self, x, y, reps=1000, workers=1, random_state=None):
        r"""
        Calculates the MGCX test statistic and p-value.

        Parameters
        ----------
        x,y : ndarray of float
            Input data matrices. ``x`` and ``y`` must have the same number of
            samples. That is, the shapes must be ``(n, p)`` and ``(n, q)`` where
            `n` is the number of samples and `p` and `q` are the number of
            dimensions. Alternatively, ``x`` and ``y`` can be distance matrices,
            where the shapes must both be ``(n, n)``.
        reps : int, default: 1000
            The number of replications used to estimate the null distribution
            when using the permutation test used to calculate the p-value.
        workers : int, default: 1
            The number of cores to parallelize the p-value computation over.
            Supply ``-1`` to use all cores available to the Process.
        auto : bool, default: True
            Automatically uses fast approximation when `n` and size of array
            is greater than 20. If ``True``, and sample size is greater than 20, then
            :class:`hyppo.tools.chi2_approx` will be run. Parameters ``reps`` and
            ``workers`` are
            irrelevant in this case. Otherwise, :class:`hyppo.tools.perm_test` will be
            run.

        Returns
        -------
        stat : float
            The computed MGCX statistic.
        pvalue : float
            The computed MGCX p-value.
        mgcx_dict : dict
            Contains additional useful returns containing the following keys:

                - opt_lag : int
                    The optimal lag that maximizes the strength of the relationship
                    with respect to lag.
                - opt_scale : (int, int)
                    The optimal scale that maximizes the strength of the relationship
                    with respect to scale.

        Examples
        --------
        The optimal scale should be global ``(n, n)`` for cases of linear correlation.

        >>> import numpy as np
        >>> from hyppo.time_series import MGCX
        >>> np.random.seed(456)
        >>> x = np.arange(7)
        >>> y = x
        >>> stat, pvalue, mgcx_dict = MGCX().test(x, y, reps = 100)
        >>> '%.1f, %.2f, [%d, %d]' % (stat, pvalue, mgcx_dict['opt_scale'][0],
        ... mgcx_dict['opt_scale'][1])
<<<<<<< HEAD
        '1.0, 0.05, [7, 7]'
=======
        '1.0, 0.06, [7, 7]'
>>>>>>> d90df3ab

        The increasing the max_lag can increase the ability to identify dependence.

        >>> import numpy as np
        >>> from hyppo.time_series import MGCX
        >>> np.random.seed(1234)
        >>> x = np.random.permutation(10)
        >>> y = np.roll(x, -1)
        >>> stat, pvalue, mgcx_dict = MGCX(max_lag=1).test(x, y, reps=1000)
        >>> '%.1f, %.2f, %d' % (stat, pvalue, mgcx_dict['opt_lag'])
        '1.1, 0.00, 1'
        """
        check_input = _CheckInputs(
            x,
            y,
            max_lag=self.max_lag,
        )
        x, y, self.max_lag = check_input()

        stat, pvalue, stat_list = super(MGCX, self).test(
            x, y, reps, workers, random_state
        )
        mgcx_dict = {"opt_lag": stat_list[1], "opt_scale": stat_list[2]}

        return MGCXTestOutput(stat, pvalue, mgcx_dict)<|MERGE_RESOLUTION|>--- conflicted
+++ resolved
@@ -49,12 +49,8 @@
         function.
     max_lag : int, default: 0
         The maximum number of lags in the past to check dependence between ``x`` and the
-<<<<<<< HEAD
-        shifted ``y``. Also the ``M`` hyperparmeter below.
-=======
         shifted ``y``. If ``None``, then ``max_lag=np.ceil(np.log(n))``. Also the
         ``M`` hyperparmeter below.
->>>>>>> d90df3ab
     **kwargs
         Arbitrary keyword arguments for ``compute_distance``.
 
@@ -175,11 +171,7 @@
         >>> stat, pvalue, mgcx_dict = MGCX().test(x, y, reps = 100)
         >>> '%.1f, %.2f, [%d, %d]' % (stat, pvalue, mgcx_dict['opt_scale'][0],
         ... mgcx_dict['opt_scale'][1])
-<<<<<<< HEAD
-        '1.0, 0.05, [7, 7]'
-=======
         '1.0, 0.06, [7, 7]'
->>>>>>> d90df3ab
 
         The increasing the max_lag can increase the ability to identify dependence.
 
