from abc import ABC, abstractmethod
from typing import NamedTuple

import numpy as np
from joblib import Parallel, delayed
from sklearn.utils import check_random_state

from ..tools import compute_dist
from sklearn.utils import check_random_state


class TimeSeriesTestOutput(NamedTuple):
    stat: float
    pvalue: float
    test_dict: dict


class TimeSeriesTest(ABC):
    """
    A base class for a time-series test.

    Parameters
    ----------
    compute_distance : str, callable, or None, default: "euclidean"
        A function that computes the distance among the samples within each
        data matrix.
        Valid strings for ``compute_distance`` are, as defined in
        :func:`sklearn.metrics.pairwise_distances`,

            - From scikit-learn: [``"euclidean"``, ``"cityblock"``, ``"cosine"``,
              ``"l1"``, ``"l2"``, ``"manhattan"``] See the documentation for
              :mod:`scipy.spatial.distance` for details
              on these metrics.
            - From scipy.spatial.distance: [``"braycurtis"``, ``"canberra"``,
              ``"chebyshev"``, ``"correlation"``, ``"dice"``, ``"hamming"``,
              ``"jaccard"``, ``"kulsinski"``, ``"mahalanobis"``, ``"minkowski"``,
              ``"rogerstanimoto"``, ``"russellrao"``, ``"seuclidean"``,
              ``"sokalmichener"``, ``"sokalsneath"``, ``"sqeuclidean"``,
              ``"yule"``] See the documentation for :mod:`scipy.spatial.distance` for
              details on these metrics.

        Set to ``None`` or ``"precomputed"`` if ``x`` and ``y`` are already distance
        matrices. To call a custom function, either create the distance matrix
        before-hand or create a function of the form ``metric(x, **kwargs)``
        where ``x`` is the data matrix for which pairwise distances are
        calculated and ``**kwargs`` are extra arguements to send to your custom
        function.
    max_lag : float, default: 0
        The maximium lag to consider when computing the test statistics and p-values.
    **kwargs
        Arbitrary keyword arguments for ``compute_distance``.
    """

    def __init__(self, compute_distance=None, max_lag=0, **kwargs):
        # set statistic and p-value
        self.stat = None
        self.pvalue = None
        self.max_lag = max_lag
        self.kwargs = kwargs

        # set compute_distance kernel
        self.compute_distance = compute_distance

        super().__init__()

    @abstractmethod
    def statistic(self, x, y):
        """
        Calulates the time-series test statistic.

        Parameters
        ----------
        x,y : ndarray of float
            Input data matrices. ``x`` and ``y`` must have the same number of
            samples. That is, the shapes must be ``(n, p)`` and ``(n, q)`` where
            `n` is the number of samples and `p` and `q` are the number of
            dimensions. Alternatively, ``x`` and ``y`` can be distance matrices,
            where the shapes must both be ``(n, n)``.
        """

    @abstractmethod
<<<<<<< HEAD
    def test(self, x, y, reps=1000, workers=1, random_state=None):
=======
    def test(self, x, y, reps=1000, workers=1, random_state=None, is_distsim=False):
>>>>>>> d90df3ab
        """
        Calulates the time-series test test statistic and p-value.

        Parameters
        ----------
        x,y : ndarray of float
            Input data matrices. ``x`` and ``y`` must have the same number of
            samples. That is, the shapes must be ``(n, p)`` and ``(n, q)`` where
            `n` is the number of samples and `p` and `q` are the number of
            dimensions. Alternatively, ``x`` and ``y`` can be distance matrices,
            where the shapes must both be ``(n, n)``.
        reps : int, default: 1000
            The number of replications used to estimate the null distribution
            when using the permutation test used to calculate the p-value.
        workers : int, default: 1
            The number of cores to parallelize the p-value computation over.
            Supply ``-1`` to use all cores available to the Process.
<<<<<<< HEAD
=======
        is_distsim : bool, default: False
            Whether or not ``x`` and ``y`` are input matrices.
>>>>>>> d90df3ab

        Returns
        -------
        stat : float
<<<<<<< HEAD
            The discriminability test statistic.
        pvalue : float
            The discriminability p-value.
=======
            The computed time-series independence test statistic.
        pvalue : float
            The computed time-series independence p-value.
>>>>>>> d90df3ab
        null_dist : list
            The time-series independence p-value.
        """
<<<<<<< HEAD
        distx, disty = compute_dist(x, y, metric=self.compute_distance, **self.kwargs)

=======
>>>>>>> d90df3ab
        # calculate observed test statistic
        stat_list = self.statistic(x, y)
        stat = stat_list[0]

        # make RandomState seeded array
        if random_state is not None:
            rng = check_random_state(random_state)
            random_state = rng.randint(np.iinfo(np.int32).max, size=reps)

        # make random array
        else:
            random_state = np.random.randint(np.iinfo(np.int32).max, size=reps)

        # calculate null distribution
        null_dist = np.array(
            Parallel(n_jobs=workers)(
                [
<<<<<<< HEAD
                    delayed(_perm_stat)(self.statistic, distx, disty, rng)
=======
                    delayed(_perm_stat)(self.statistic, x, y, rng, is_distsim)
>>>>>>> d90df3ab
                    for rng in random_state
                ]
            )
        )
        pvalue = (1 + (null_dist >= stat).sum()) / (1 + reps)
        self.pvalue = pvalue
        self.null_dist = null_dist

        return stat, pvalue, stat_list


<<<<<<< HEAD
def _perm_stat(calc_stat, distx, disty, random_state=None):
=======
def _perm_stat(calc_stat, distx, disty, random_state, is_distsim):
>>>>>>> d90df3ab
    """Permutes the test statistics."""
    n = distx.shape[0]
    block_size = int(np.ceil(np.sqrt(n)))
    rng = check_random_state(random_state)
    perm_index = np.r_[
        [np.arange(t, t + block_size) for t in rng.choice(n, n // block_size + 1)]
    ].flatten()[:n]
    perm_index = np.mod(perm_index, n)
    if is_distsim:
        permy = disty[np.ix_(perm_index, perm_index)]
    else:
        permy = disty[perm_index]

    # calculate permuted statics, store in null distribution
    perm_stat = calc_stat(distx, permy)[0]

    return perm_stat<|MERGE_RESOLUTION|>--- conflicted
+++ resolved
@@ -79,11 +79,7 @@
         """
 
     @abstractmethod
-<<<<<<< HEAD
-    def test(self, x, y, reps=1000, workers=1, random_state=None):
-=======
     def test(self, x, y, reps=1000, workers=1, random_state=None, is_distsim=False):
->>>>>>> d90df3ab
         """
         Calulates the time-series test test statistic and p-value.
 
@@ -101,32 +97,18 @@
         workers : int, default: 1
             The number of cores to parallelize the p-value computation over.
             Supply ``-1`` to use all cores available to the Process.
-<<<<<<< HEAD
-=======
         is_distsim : bool, default: False
             Whether or not ``x`` and ``y`` are input matrices.
->>>>>>> d90df3ab
 
         Returns
         -------
         stat : float
-<<<<<<< HEAD
-            The discriminability test statistic.
-        pvalue : float
-            The discriminability p-value.
-=======
             The computed time-series independence test statistic.
         pvalue : float
             The computed time-series independence p-value.
->>>>>>> d90df3ab
         null_dist : list
             The time-series independence p-value.
         """
-<<<<<<< HEAD
-        distx, disty = compute_dist(x, y, metric=self.compute_distance, **self.kwargs)
-
-=======
->>>>>>> d90df3ab
         # calculate observed test statistic
         stat_list = self.statistic(x, y)
         stat = stat_list[0]
@@ -144,11 +126,7 @@
         null_dist = np.array(
             Parallel(n_jobs=workers)(
                 [
-<<<<<<< HEAD
-                    delayed(_perm_stat)(self.statistic, distx, disty, rng)
-=======
                     delayed(_perm_stat)(self.statistic, x, y, rng, is_distsim)
->>>>>>> d90df3ab
                     for rng in random_state
                 ]
             )
@@ -160,11 +138,7 @@
         return stat, pvalue, stat_list
 
 
-<<<<<<< HEAD
-def _perm_stat(calc_stat, distx, disty, random_state=None):
-=======
 def _perm_stat(calc_stat, distx, disty, random_state, is_distsim):
->>>>>>> d90df3ab
     """Permutes the test statistics."""
     n = distx.shape[0]
     block_size = int(np.ceil(np.sqrt(n)))
