import numpy as np
import pytest
from numpy.testing import assert_almost_equal, assert_raises, assert_warns

from .. import DiscrimOneSample


class TestOneSample:
    def test_same_one(self):
        # matches test calculated statistics and p-value for indiscriminable subjects
        x = np.ones((100, 2), dtype=float)
        y = np.concatenate((np.zeros(50), np.ones(50)), axis=0)

        np.random.seed(123456789)
        obs_stat = 0.5
        obs_p = 1.0
        stat, p = DiscrimOneSample().test(x, y, reps=10)

        assert_almost_equal(stat, obs_stat, decimal=2)
        assert_almost_equal(p, obs_p, decimal=2)

    def test_diff_one(self):
        # matches test calculated statistics and p-value for discriminable subjects
        x = np.concatenate((np.zeros((50, 2)), np.ones((50, 2))), axis=0)
        y = np.concatenate((np.zeros(50), np.ones(50)), axis=0)

        np.random.seed(123456789)
        obs_stat = 1.0
        obs_p = 0.0909090909090909
        stat, p = DiscrimOneSample().test(x, y, reps=10)

        assert_almost_equal(stat, obs_stat, decimal=3)
        assert_almost_equal(p, obs_p, decimal=3)

<<<<<<< HEAD
    # TODO: timeout CircleCI, make discrim faster
    def test_rep_same_one(self):
        # tests reproducibility for indiscriminable subjects
        x = np.ones((100, 2), dtype=float)
        y = np.concatenate((np.zeros(50), np.ones(50)), axis=0)

        stat1, _ = DiscrimOneSample().test(x, y, reps=0, random_state=2)
        stat2, _ = DiscrimOneSample().test(x, y, reps=0, random_state=2)

        assert stat1 == stat2

    # TODO: timeout CircleCI, make discrim faster
    def test_rep_diff_one(self):
        # tests reproducibility for discriminable subjects
        x = np.concatenate((np.zeros((50, 2)), np.ones((50, 2))), axis=0)
        y = np.concatenate((np.zeros(50), np.ones(50)), axis=0)

        stat1, _ = DiscrimOneSample().test(x, y, reps=0, random_state=3)
        stat2, _ = DiscrimOneSample().test(x, y, reps=0, random_state=3)

        assert stat1 == stat2

=======
>>>>>>> b1c586a6

class TestOneSampleWarn:
    """Tests errors and warnings derived from one sample test."""

    def test_error_one_id(self):
        # checks whether y has only one id
        X = np.ones((100, 2), dtype=float)
        Y = np.ones((100, 1))

        assert_raises(ValueError, DiscrimOneSample().test, X, Y)

    def test_error_nans(self):
        # raises error if inputs contain NaNs
        x = np.arange(20, dtype=float)
        x[0] = np.nan
        assert_raises(ValueError, DiscrimOneSample().test, x, x)

        y = np.arange(20)
        assert_raises(ValueError, DiscrimOneSample().test, x, y)

    @pytest.mark.parametrize(
        "reps", [-1, "1"]  # reps is negative  # reps is not integer
    )
    def test_error_reps(self, reps):
        # raises error if reps is negative
        x = np.ones((100, 2), dtype=float)
        y = np.concatenate((np.zeros(50), np.ones(50)), axis=0)

        assert_raises(ValueError, DiscrimOneSample().test, x, y, reps=reps)

    def test_min_sample(self):
        # raises warning when sample number is less than 10
        x = np.ones((6, 2), dtype=float)
        y = np.concatenate((np.zeros(3), np.ones(3)), axis=0)

        assert_raises(ValueError, DiscrimOneSample().test, x, y)<|MERGE_RESOLUTION|>--- conflicted
+++ resolved
@@ -32,31 +32,6 @@
         assert_almost_equal(stat, obs_stat, decimal=3)
         assert_almost_equal(p, obs_p, decimal=3)
 
-<<<<<<< HEAD
-    # TODO: timeout CircleCI, make discrim faster
-    def test_rep_same_one(self):
-        # tests reproducibility for indiscriminable subjects
-        x = np.ones((100, 2), dtype=float)
-        y = np.concatenate((np.zeros(50), np.ones(50)), axis=0)
-
-        stat1, _ = DiscrimOneSample().test(x, y, reps=0, random_state=2)
-        stat2, _ = DiscrimOneSample().test(x, y, reps=0, random_state=2)
-
-        assert stat1 == stat2
-
-    # TODO: timeout CircleCI, make discrim faster
-    def test_rep_diff_one(self):
-        # tests reproducibility for discriminable subjects
-        x = np.concatenate((np.zeros((50, 2)), np.ones((50, 2))), axis=0)
-        y = np.concatenate((np.zeros(50), np.ones(50)), axis=0)
-
-        stat1, _ = DiscrimOneSample().test(x, y, reps=0, random_state=3)
-        stat2, _ = DiscrimOneSample().test(x, y, reps=0, random_state=3)
-
-        assert stat1 == stat2
-
-=======
->>>>>>> b1c586a6
 
 class TestOneSampleWarn:
     """Tests errors and warnings derived from one sample test."""
