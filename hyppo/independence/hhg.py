import numpy as np
from numba import jit
from scipy.sparse.construct import random

from ..tools import compute_dist
from ._utils import _CheckInputs
from .base import IndependenceTest
from scipy.spatial.distance import cdist
from scipy.stats import rankdata


class HHG(IndependenceTest):
    r"""
    Heller Heller Gorfine (HHG) test statistic and p-value.

    This is a powerful test for independence based on calculating pairwise
    Euclidean distances and associations between these distance matrices. The
    test statistic is a function of ranks of these distances, and is
    consistent against similar tests
    :footcite:p:`hellerConsistentMultivariateTest2013`. It can also operate on multiple
    dimensions :footcite:p:`hellerConsistentMultivariateTest2013`.

    The fast version of this test can also be run, based on
    Heller 2016 paper on multivariate tests based on univariate tests.
    The test statistic is the Hoeffding's dependence statistic from the distances of
    sample points from a single center point. Center point is the center of mass of the samples.
    This version has relatively low power, but performs well in scenarios where the center of
    mass carries a lot of information (e.g. circular or elliptical geometry).

    Parameters
    ----------
    compute_distance : str, callable, or None, default: "euclidean"
        A function that computes the distance among the samples within each
        data matrix.
        Valid strings for ``compute_distance`` are, as defined in
        :func:`sklearn.metrics.pairwise_distances`,

            - From scikit-learn: [``"euclidean"``, ``"cityblock"``, ``"cosine"``,
              ``"l1"``, ``"l2"``, ``"manhattan"``] See the documentation for
              :mod:`scipy.spatial.distance` for details
              on these metrics.
            - From scipy.spatial.distance: [``"braycurtis"``, ``"canberra"``,
              ``"chebyshev"``, ``"correlation"``, ``"dice"``, ``"hamming"``,
              ``"jaccard"``, ``"kulsinski"``, ``"mahalanobis"``, ``"minkowski"``,
              ``"rogerstanimoto"``, ``"russellrao"``, ``"seuclidean"``,
              ``"sokalmichener"``, ``"sokalsneath"``, ``"sqeuclidean"``,
              ``"yule"``] See the documentation for :mod:`scipy.spatial.distance` for
              details on these metrics.

        Set to ``None`` or ``"precomputed"`` if ``x`` and ``y`` are already distance
        matrices. To call a custom function, either create the distance matrix
        before-hand or create a function of the form ``metric(x, **kwargs)``
        where ``x`` is the data matrix for which pairwise distances are
        calculated and ``**kwargs`` are extra arguements to send to your custom
        function.

    fast : boolean, default: False
        Used to opt into fast version of test if desired.

    **kwargs
        Arbitrary keyword arguments for ``compute_distance``.

    Notes
    -----
    The statistic can be derived as follows
    :footcite:p:`hellerConsistentMultivariateTest2013`:

    Let :math:`x` and :math:`y` be :math:`(n, p)` samples of random variables
    :math:`X` and :math:`Y`. For every sample :math:`j \neq i`, calculate the
    pairwise distances in :math:`x` and :math:`y` and denote this as
    :math:`d_x(x_i, x_j)` and :math:`d_y(y_i, y_j)`. The indicator function is
    denoted as :math:`\mathbb{1} \{ \cdot \}`. The cross-classification
    between these two random variables can be calculated as

    .. math::

        A_{11} = \sum_{k=1, k \neq i,j}^n
                    \mathbb{1} \{ d_x(x_i, x_k) \leq d_x(x_i, x_j) \}
                    \mathbb{1} \{ d_y(y_i, y_k) \leq d_y(y_i, y_j) \}

    and :math:`A_{12}`, :math:`A_{21}`, and :math:`A_{22}` are defined
    similarly. This is organized within the following table:

    +--------------------------------------------+--------------------------------------------+--------------------------------------------+---------------------------+
    |                                            | :math:`d_x(x_i, \cdot) \leq d_x(x_i, x_j)` | :math:`d_x(x_i, \cdot) \leq d_x(x_i, x_j)` |                           |
    +--------------------------------------------+--------------------------------------------+--------------------------------------------+---------------------------+
    | :math:`d_x(x_i, \cdot) \leq d_x(x_i, x_j)` | :math:`A_{11} (i,j)`                       | :math:`A_{12} (i,j)`                       | :math:`A_{1 \cdot} (i,j)` |
    +--------------------------------------------+--------------------------------------------+--------------------------------------------+---------------------------+
    | :math:`d_x(x_i, \cdot) > d_x(x_i, x_j)`    | :math:`A_{21} (i,j)`                       | :math:`A_{22} (i,j)`                       | :math:`A_{2 \cdot} (i,j)` |
    +--------------------------------------------+--------------------------------------------+--------------------------------------------+---------------------------+
    |                                            | :math:`A_{\cdot 1} (i,j)`                  | :math:`A_{\cdot 2} (i,j)`                  | :math:`n - 2`             |
    +--------------------------------------------+--------------------------------------------+--------------------------------------------+---------------------------+

    Here, :math:`A_{\cdot 1}` and :math:`A_{\cdot 2}` are the column sums,
    :math:`A_{1 \cdot}` and :math:`A_{2 \cdot}` are the row sums, and
    :math:`n - 2` is the number of degrees of freedom. From this table, we can
    calculate the Pearson's chi squared test statistic using,

    .. math::

        S(i, j) = \frac{(n-2) (A_{12} A_{21} - A_{11} A_{22})^2}
                       {A_{1 \cdot} A_{2 \cdot} A_{\cdot 1} A_{\cdot 2}}

    and the HHG test statistic is then,

    .. math::

        \mathrm{HHG}_n (x, y) = \sum_{i=1}^n \sum_{j=1, j \neq i}^n S(i, j)

    The p-value returned is calculated using a permutation test using
    :math:`hyppo.tools.perm_test`.

    For the fast version of the test, the test statistic is derived as follows:

    Let :math:`x` and :math:`y` be :math:`(n, p)` samples of random variables
    :math:`X` and :math:`Y`. A center point - the center of mass of points in 'X' and 'Y'
    - is chosen. For every sample :math:`i`, calculate the distances from the center point
    in :math:`x` and :math:`y` and denote this as :math:`d_x(x_i)`
    and :math:`d_y(y_i)`. This will create a 1D collection of distances for each
    sample group.

    From these distances, we can calculate the Hoeffding's dependence score between
    the two groups - denoted as D - using,

    .. math::

        D = \frac{(n-2) (n-3) D_{1} + D_{2} - 2(n-2) D_{3}}
                 {n (n-1) (n-2) (n-3) (n-4)}

        D_{1} = \sum_{i} (Q_{i}-1) (Q_{i}-2)

        D_{2} = \sum_{i} (R_{i} - 1) (R_{i} - 2) (S_{i} - 1) (S_{i} - 2)

        D_{3} = \sum_{i} {R_{i} - 2} (S_{i} - 2) (Q_{i}-1)

    where :math:`R_{i}` is the rank of :math:`x_{i}`
    and :math:`D_{i}` is the rank of :math:`y_{i}`
    and :math:`Q_{i}` is the bivariate rank = 1 plus the number of points with both x and y
    values less than the :math:`i`-th point.

    D ranges between -0.5 and 1, with 1 indicating complete dependence. D is notably
    sensitive to ties and may get smaller the more pairs of variables with identical values.

    The p-value returned is calculated using a permutation test using
    :math:`hyppo.tools.perm_test`.

    References
    ----------
    .. footbibliography::
    """

    def __init__(self, compute_distance="euclidean", fast=False, **kwargs):
        self.is_distance = False
        if not compute_distance:
            self.is_distance = True
        self.fast = fast
        IndependenceTest.__init__(self, compute_distance=compute_distance, **kwargs)

    def statistic(self, x, y):
        r"""
        Helper function that calculates the HHG test statistic.

        Parameters
        ----------
        x,y : ndarray
            Input data matrices. ``x`` and ``y`` must have the same number of
            samples. That is, the shapes must be ``(n, p)`` and ``(n, q)`` where
            `n` is the number of samples and `p` and `q` are the number of
            dimensions.
            Alternatively, ``x`` and ``y`` can be distance matrices,
            where the shapes must both be ``(n, n)``.
            For fast version, ``x`` and ``y`` can be 1D collections of distances
            from a chosen center point, where the shapes must be ``(n,1)`` or ``(n-1,1)``
            depending on choice of center point.

        Returns
        -------
        stat : float
            The computed HHG statistic.
        """
        distx = x
        disty = y

        if not self.fast:
            if not self.is_distance:
                distx, disty = compute_dist(
                    x, y, metric=self.compute_distance, **self.kwargs
                )
            S = _pearson_stat(distx, disty)
            mask = np.ones(S.shape, dtype=bool)
            np.fill_diagonal(mask, 0)
            stat = np.sum(S[mask])
            self.stat = stat

        else:
            # Fast HHG
            if not self.is_distance:
                pointer = (np.mean(x, axis=0), np.mean(y, axis=0))
                zx, zy = pointer
                zx = np.array(zx).reshape(1, -1)
                zy = np.array(zy).reshape(1, -1)
                distx, disty = _point_distance(self, x, y, zx, zy)
                distx = distx[distx != 0]
                disty = disty[disty != 0]
            distx = distx.flatten()
            disty = disty.flatten()
            stat = hoeffdingsD(distx, disty)
            self.stat = stat

        return stat

    def test(self, x, y, reps=1000, workers=1, random_state=None):
        r"""
        Calculates the HHG test statistic and p-value.

        Parameters
        ----------
        x,y : ndarray
            Input data matrices. ``x`` and ``y`` must have the same number of
            samples. That is, the shapes must be ``(n, p)`` and ``(n, q)`` where
            `n` is the number of samples and `p` and `q` are the number of
            dimensions.
            Alternatively, ``x`` and ``y`` can be distance matrices,
            where the shapes must both be ``(n, n)``.
            For fast version, ``x`` and ``y`` can be 1D collections of distances
            from a chosen center point, where the shapes must be ``(n,1)`` or ``(n-1,1)``
            depending on choice of center point.
        reps : int, default: 1000
            The number of replications used to estimate the null distribution
            when using the permutation test used to calculate the p-value.
        workers : int, default: 1
            The number of cores to parallelize the p-value computation over.
            Supply ``-1`` to use all cores available to the Process.

        Returns
        -------
        stat : float
            The computed HHG statistic.
        pvalue : float
            The computed HHG p-value.

        Examples
        --------
        >>> import numpy as np
        >>> from hyppo.independence import HHG
        >>> x = np.arange(7)
        >>> y = x
        >>> stat, pvalue = HHG().test(x, y)
        >>> '%.1f, %.2f' % (stat, pvalue)
        '160.0, 0.00'

        In addition, the inputs can be distance matrices. Using this is the,
        same as before, except the ``compute_distance`` parameter must be set
        to ``None``.

        >>> import numpy as np
        >>> from hyppo.independence import HHG
        >>> x = np.ones((10, 10)) - np.identity(10)
        >>> y = 2 * x
        >>> hhg = HHG(compute_distance=None)
        >>> stat, pvalue = hhg.test(x, y)
        >>> '%.1f, %.2f' % (stat, pvalue)
        '0.0, 1.00'
        """
        check_input = _CheckInputs(x, y, reps=reps)
        x, y = check_input()

        # Fast HHG Test
        if self.fast:
            pointer = (np.mean(x, axis=0), np.mean(y, axis=0))
            zx, zy = pointer
            zx = np.array(zx).reshape(1, -1)
            zy = np.array(zy).reshape(1, -1)
            distx, disty = _point_distance(self, x, y, zx, zy)
            x = distx[distx != 0]
            y = disty[disty != 0]
            self.is_distance = True
            stat, pvalue = super(HHG, self).test(x, y, reps, workers, is_distsim=False)

        else:
            x, y = compute_dist(x, y, metric=self.compute_distance, **self.kwargs)
            self.is_distance = True
            stat, pvalue = super(HHG, self).test(x, y, reps, workers)

<<<<<<< HEAD
        return stat, pvalue
=======
        return super(HHG, self).test(x, y, reps, workers, random_state=random_state)
>>>>>>> 8cf9d7b7


@jit(nopython=True, cache=True)
def _pearson_stat(distx, disty):  # pragma: no cover
    """Calculate the Pearson chi square stats"""

    n = distx.shape[0]
    S = np.zeros((n, n))

    # iterate over all samples in the distance matrix
    for i in range(n):
        for j in range(n):
            if i != j:
                a = distx[i, :] <= distx[i, j]
                b = disty[i, :] <= disty[i, j]

                t11 = np.sum(a * b) - 2
                t12 = np.sum(a * (1 - b))
                t21 = np.sum((1 - a) * b)
                t22 = np.sum((1 - a) * (1 - b))

                denom = (t11 + t12) * (t21 + t22) * (t11 + t21) * (t12 + t22)
                if denom > 0:
                    S[i, j] = ((n - 2) * (t12 * t21 - t11 * t22) ** 2) / denom

    return S


def _point_distance(self, x, y, zx, zy, **kwargs):
    """
    For fast HHG,
    Returns a collection of distances between sample points and chosen centre point
    """
    distx = cdist(zx, x, metric=self.compute_distance, **kwargs)
    disty = cdist(zy, y, metric=self.compute_distance, **kwargs)

    return distx, disty


def hoeffdingsD(x, y):
    """
    For fast HHG, calculates the Hoeffding's dependence statistic
    """
    xin = x
    yin = y
    # crop data to the smallest array, length have to be equal
    if len(xin) < len(yin):
        yin = yin[: len(xin)]
    if len(xin) > len(yin):
        xin = xin[: len(yin)]
    # dropna
    x = xin[~(np.isnan(xin) | np.isnan(yin))]
    y = yin[~(np.isnan(xin) | np.isnan(yin))]

    # undersampling if length too long
    lenx = len(x)
    if lenx > 99999:
        factor = math.ceil(lenx / 100000)
        x = x[::factor]
        y = y[::factor]

    R = rankdata(x)
    S = rankdata(y)

    # core processing
    N = x.shape
    dico = {(np.nan, np.nan): np.nan}
    dicoRin = {np.nan: np.nan}
    dicoSin = {np.nan: np.nan}
    dicoRless = {np.nan: np.nan}
    dicoSless = {np.nan: np.nan}
    Q = np.ones(N[0])

    i = 0
    for r, s in np.nditer([R, S]):
        r = float(r)
        s = float(s)
        if (r, s) in dico.keys():
            Q[i] = dico[(r, s)]
        else:
            if r in dicoRin.keys():
                isinR = dicoRin[r]
                lessR = dicoRless[r]
            else:
                isinR = np.isin(R, r)
                dicoRin[r] = isinR
                lessR = np.less(R, r)
                dicoRless[r] = lessR

            if s in dicoSin.keys():
                isinS = dicoSin[s]
                lessS = dicoSless[s]
            else:
                isinS = np.isin(S, s)
                dicoSin[s] = isinS
                lessS = np.less(S, s)
                dicoSless[s] = lessS

            Q[i] = (
                Q[i]
                + np.count_nonzero(lessR & lessS)
                + 1 / 4 * (np.count_nonzero(isinR & isinS) - 1)
                + 1 / 2 * (np.count_nonzero(isinR & lessS))
                + 1 / 2 * (np.count_nonzero(lessR & isinS))
            )
            dico[(r, s)] = Q[i]
        i += 1

    D1 = np.sum(np.multiply((Q - 1), (Q - 2)))
    D2 = np.sum(
        np.multiply(np.multiply((R - 1), (R - 2)), np.multiply((S - 1), (S - 2)))
    )
    D3 = np.sum(np.multiply(np.multiply((R - 2), (S - 2)), (Q - 1)))

    D = (
        30
        * ((N[0] - 2) * (N[0] - 3) * D1 + D2 - 2 * (N[0] - 2) * D3)
        / (N[0] * (N[0] - 1) * (N[0] - 2) * (N[0] - 3) * (N[0] - 4))
    )
    return D<|MERGE_RESOLUTION|>--- conflicted
+++ resolved
@@ -282,12 +282,7 @@
             self.is_distance = True
             stat, pvalue = super(HHG, self).test(x, y, reps, workers)
 
-<<<<<<< HEAD
-        return stat, pvalue
-=======
-        return super(HHG, self).test(x, y, reps, workers, random_state=random_state)
->>>>>>> 8cf9d7b7
-
+        return IndependenceTestOutput(stat, pvalue)
 
 @jit(nopython=True, cache=True)
 def _pearson_stat(distx, disty):  # pragma: no cover
