import numpy as np

from ..tools import chi2_approx
from ._utils import _CheckInputs
from .base import IndependenceTest, IndependenceTestOutput
from .cca import CCA
from .dcorr import Dcorr
from .hhg import HHG
from .hsic import Hsic
from .kmerf import KMERF
from .mgc import MGC
from .rv import RV

INDEP_NOT_MAXMARGIN = {
    "rv": RV,
    "cca": CCA,
    "hhg": HHG,
    "hsic": Hsic,
    "dcorr": Dcorr,
    "mgc": MGC,
    "kmerf": KMERF,
}


class MaxMargin(IndependenceTest):
    r"""
    Maximal Margin test statistic and p-value.

    This test loops over each of the dimensions of the inputs :math:`x` and :math:`y`
    and computes the desired independence test statistic. Then, the maximial test
    statistic is chosen `[1]`_.

    The p-value returned is calculated using a permutation test using
    :meth:`hyppo.tools.perm_test`.

    .. _[1]: https://arxiv.org/abs/2001.01095

    Parameters
    ----------
    indep_test : "CCA", "Dcorr", "HHG", "RV", "Hsic", "MGC", "KMERF"
        A string corresponding to the desired independence test from
        :mod:`hyppo.independence`. This is not case sensitive.
    compute_distkern : str, callable, or None, default: "euclidean" or "gaussian"
        A function that computes the distance among the samples within each
        data matrix.
        Valid strings for ``compute_distance`` are, as defined in
        :func:`sklearn.metrics.pairwise_distances`,

            - From scikit-learn: [``"euclidean"``, ``"cityblock"``, ``"cosine"``,
              ``"l1"``, ``"l2"``, ``"manhattan"``] See the documentation for
              :mod:`scipy.spatial.distance` for details
              on these metrics.
            - From scipy.spatial.distance: [``"braycurtis"``, ``"canberra"``,
              ``"chebyshev"``, ``"correlation"``, ``"dice"``, ``"hamming"``,
              ``"jaccard"``, ``"kulsinski"``, ``"mahalanobis"``, ``"minkowski"``,
              ``"rogerstanimoto"``, ``"russellrao"``, ``"seuclidean"``,
              ``"sokalmichener"``, ``"sokalsneath"``, ``"sqeuclidean"``,
              ``"yule"``] See the documentation for :mod:`scipy.spatial.distance` for
              details on these metrics.

        Alternatively, this function computes the kernel similarity among the
        samples within each data matrix.
        Valid strings for ``compute_kernel`` are, as defined in
        :func:`sklearn.metrics.pairwise.pairwise_kernels`,

            [``"additive_chi2"``, ``"chi2"``, ``"linear"``, ``"poly"``,
            ``"polynomial"``, ``"rbf"``,
            ``"laplacian"``, ``"sigmoid"``, ``"cosine"``]

        Note ``"rbf"`` and ``"gaussian"`` are the same metric.
    bias : bool, default: False
        Whether or not to use the biased or unbiased test statistics (for
        ``indep_test="Dcorr"`` and ``indep_test="Hsic"``).
    **kwargs
        Arbitrary keyword arguments for ``compute_distkern``.
    """

    def __init__(self, indep_test, compute_distkern="euclidean", bias=False, **kwargs):
        indep_test = indep_test.lower()
        if indep_test not in INDEP_NOT_MAXMARGIN.keys():
            raise ValueError("Test is not a valid independence test")
        if indep_test == "hsic" and compute_distkern == "euclidean":
            compute_distkern = "gaussian"
        self.indep_test_name = indep_test

        indep_kwargs = {
            "dcorr": {"bias": bias, "compute_distance": compute_distkern},
            "hsic": {"bias": bias, "compute_kernel": compute_distkern},
            "hhg": {"compute_distance": compute_distkern},
            "mgc": {"compute_distance": compute_distkern},
            "kmerf": {"forest_type": "classifier"},
            "rv": {},
            "cca": {},
        }
        self.indep_test = INDEP_NOT_MAXMARGIN[indep_test](
            **indep_kwargs[indep_test], **kwargs
        )
        self.is_fast = False
        self.bias = bias

        IndependenceTest.__init__(self, compute_distance=compute_distkern, **kwargs)

    def statistic(self, x, y):
        r"""
        Helper function that calculates the Maximal Margin test statistic.

        Parameters
        ----------
        x,y : ndarray
            Input data matrices. ``x`` and ``y`` must have the same number of
            samples. That is, the shapes must be ``(n, p)`` and ``(n, q)`` where
            `n` is the number of samples and `p` and `q` are the number of
            dimensions.

        Returns
        -------
        stat : float
            The computed Maximal Margin statistic.
        """
        stat = np.max(
            [
                self.indep_test.statistic(
                    x[:, i].reshape(-1, 1), y[:, j].reshape(-1, 1)
                )
                for i in range(x.shape[1])
                for j in range(y.shape[1])
            ]
        )
        self.stat = stat

        return stat

    def test(self, x, y, reps=1000, workers=1, auto=True):
        r"""
        Calculates the Maximal Margin test statistic and p-value.

        Parameters
        ----------
        x,y : ndarray
            Input data matrices. ``x`` and ``y`` must have the same number of
            samples. That is, the shapes must be ``(n, p)`` and ``(n, q)`` where
            `n` is the number of samples and `p` and `q` are the number of
            dimensions.
        reps : int, default: 1000
            The number of replications used to estimate the null distribution
            when using the permutation test used to calculate the p-value.
        workers : int, default: 1
            The number of cores to parallelize the p-value computation over.
            Supply ``-1`` to use all cores available to the Process.
        auto : bool, default: True
            Only applies to ``"Dcorr"`` and ``"Hsic"``.
            Automatically uses fast approximation when `n` and size of array
            is greater than 20. If ``True``, and sample size is greater than 20, then
            :class:`hyppo.tools.chi2_approx` will be run. Parameters ``reps`` and
            ``workers`` are
            irrelevant in this case. Otherwise, :class:`hyppo.tools.perm_test` will be
            run.

        Returns
        -------
        stat : float
            The computed Maximal Margin statistic.
        pvalue : float
            The computed Maximal Margin p-value.
        dict
            A dictionary containing optional parameters for tests that return them.
            See the relevant test in :mod:`hyppo.independence`.

        Examples
        --------
        >>> import numpy as np
        >>> from hyppo.independence import MaxMargin
        >>> x = np.arange(100)
        >>> y = x
        >>> stat, pvalue = MaxMargin("Dcorr").test(x, y)
        >>> '%.1f, %.3f' % (stat, pvalue)
        '1.0, 0.000'
        """
        check_input = _CheckInputs(
            x,
            y,
            reps=reps,
        )
        x, y = check_input()

        if (
            auto
            and x.shape[1] == 1
            and y.shape[1] == 1
            and self.compute_distance == "euclidean"
            and self.indep_test_name == "dcorr"
        ):
            self.is_fast = True

        if auto and x.shape[0] > 20 and self.indep_test_name in ["dcorr", "hsic"]:
            stat, pvalue = chi2_approx(self.statistic, x, y)
            self.stat = stat
            self.pvalue = pvalue
            self.null_dist = None
        else:
            stat, pvalue = super(MaxMargin, self).test(
                x, y, reps, workers, is_distsim=False
            )

<<<<<<< HEAD
        return stat, pvalue
=======
        return IndependenceTestOutput(stat, pvalue)


@jit(nopython=True, cache=True)
def _maxmargin_numba(x, y, bias=False):  # pragma: no cover
    """
    Calculate the Dcorr test statistic.
    """
    p = x.shape[1]
    q = y.shape[1]
    stats = np.zeros(p * q)
    for i in range(p):
        for j in range(q):
            stats[i + j] = _dcorr(
                x[:, i].copy().reshape(-1, 1),
                y[:, j].copy().reshape(-1, 1),
                bias,
                is_fast=True,
            )

    return np.max(stats)
>>>>>>> 9e41f174
<|MERGE_RESOLUTION|>--- conflicted
+++ resolved
@@ -202,28 +202,4 @@
                 x, y, reps, workers, is_distsim=False
             )
 
-<<<<<<< HEAD
-        return stat, pvalue
-=======
-        return IndependenceTestOutput(stat, pvalue)
-
-
-@jit(nopython=True, cache=True)
-def _maxmargin_numba(x, y, bias=False):  # pragma: no cover
-    """
-    Calculate the Dcorr test statistic.
-    """
-    p = x.shape[1]
-    q = y.shape[1]
-    stats = np.zeros(p * q)
-    for i in range(p):
-        for j in range(q):
-            stats[i + j] = _dcorr(
-                x[:, i].copy().reshape(-1, 1),
-                y[:, j].copy().reshape(-1, 1),
-                bias,
-                is_fast=True,
-            )
-
-    return np.max(stats)
->>>>>>> 9e41f174
+        return IndependenceTestOutput(stat, pvalue)