import numpy as np
from numba import njit

from .._utils import euclidean, check_xy_distmat, chi2_approx
from .base import IndependenceTest
from ._utils import _CheckInputs


class Dcorr(IndependenceTest):
    r"""
    Class for calculating the Dcorr test statistic and p-value.

    Dcorr is a measure of dependence between two paired random matrices of
    not necessarily equal dimensions. The coefficient is 0 if and only if the
    matrices are independent. It is an example of an energy distance.

    Parameters
    ----------
    compute_distance : callable(), optional (default: euclidean)
        A function that computes the distance among the samples within each
        data matrix. Set to `None` if `x` and `y` are already distance
        matrices. To call a custom function, either create the distance matrix
        before-hand or create a function of the form ``compute_distance(x)``
        where `x` is the data matrix for which pairwise distances are
        calculated.
    bias : bool (default: False)
        Whether or not to use the biased or unbiased test statistics.

    See Also
    --------
    Hsic : Hilbert-Schmidt independence criterion test statistic and p-value.
    HHG : Heller Heller Gorfine test statistic and p-value.

    Notes
    -----
    The statistic can be derived as follows:

    Let :math:`x` and :math:`y` be :math:`(n, p)` samples of random variables
    :math:`X` and :math:`Y`. Let :math:`D^x` be the :math:`n \times n`
    distance matrix of :math:`x` and :math:`D^y` be the :math:`n \times n` be
    the distance matrix of :math:`y`. The distance covariance is,

    .. math::

        \mathrm{Dcov}_n (x, y) = \frac{1}{n^2} \mathrm{tr} (D^x H D^y H)

    where :math:`\mathrm{tr} (\cdot)` is the trace operator and :math:`H` is
    defined as :math:`H = I - (1/n) J` where :math:`I` is the identity matrix
    and :math:`J` is a matrix of ones. The normalized version of this
    covariance is Dcorr [#1Dcor]_ and is

    .. math::

        \mathrm{Dcorr}_n (x, y) = \frac{\mathrm{Dcov}_n (x, y)}
                                       {\sqrt{\mathrm{Dcov}_n (x, x)
                                              \mathrm{Dcov}_n (y, y)}}

    This version of distance correlation is defined using the following
    centering process where :math:`\mathbb{1}(\cdot)` is the indicator
    function:

    .. math::

        C^x_{ij} = \left[ D^x_{ij} - \frac{1}{n-2} \sum_{t=1}^n D^x_{it}
            - \frac{1}{n-2} \sum_{s=1}^n D^x_{sj}
            + \frac{1}{(n-1) (n-2)} \sum_{s,t=1}^n D^x_{st} \right]
            \mathbb{1}_{i \neq j}

    and similarly for :math:`C^y`. Then, this unbiased Dcorr is,

    .. math::

        \mathrm{UDcov}_n (x, y) = \frac{1}{n (n-3)} \mathrm{tr} (C^x C^y)

    The normalized version of this covariance [#2Dcor]_ is

    .. math::

        \mathrm{UDcorr}_n (x, y) = \frac{\mathrm{UDcov}_n (x, y)}
                                        {\sqrt{\mathrm{UDcov}_n (x, x)
                                               \mathrm{UDcov}_n (y, y)}}

    References
    ----------
    .. [#1Dcor] Székely, G. J., Rizzo, M. L., & Bakirov, N. K. (2007).
                Measuring and testing dependence by correlation of distances.
                *The annals of statistics*, 35(6), 2769-2794.
    .. [#2Dcor] Székely, G. J., & Rizzo, M. L. (2014). Partial distance
                correlation with methods for dissimilarities. *The Annals of
                Statistics*, 42(6), 2382-2412.
    """

    def __init__(self, compute_distance=euclidean, bias=False):
        # set is_distance to true if compute_distance is None
        self.is_distance = False
        if not compute_distance:
            self.is_distance = True
        self.bias = bias

        IndependenceTest.__init__(self, compute_distance=compute_distance)

    def _statistic(self, x, y):
        r"""
        Helper function that calculates the Dcorr test statistic.

        Parameters
        ----------
        x, y : ndarray
            Input data matrices. `x` and `y` must have the same number of
            samples. That is, the shapes must be `(n, p)` and `(n, q)` where
            `n` is the number of samples and `p` and `q` are the number of
            dimensions. Alternatively, `x` and `y` can be distance matrices,
            where the shapes must both be `(n, n)`.

        Returns
        -------
        stat : float
            The computed Dcorr statistic.
        """
        distx = x
        disty = y

        if not self.is_distance:
            distx = self.compute_distance(x)
            disty = self.compute_distance(y)

        stat = _dcorr(distx, disty, self.bias)
        self.stat = stat

        return stat

    def test(self, x, y, reps=1000, workers=1, auto=True, bias=False):
        r"""
        Calculates the Dcorr test statistic and p-value.

        Parameters
        ----------
        x, y : ndarray
            Input data matrices. `x` and `y` must have the same number of
            samples. That is, the shapes must be `(n, p)` and `(n, q)` where
            `n` is the number of samples and `p` and `q` are the number of
            dimensions. Alternatively, `x` and `y` can be distance matrices,
            where the shapes must both be `(n, n)`.
        reps : int, optional (default: 1000)
            The number of replications used to estimate the null distribution
            when using the permutation test used to calculate the p-value.
        workers : int, optional (default: 1)
            The number of cores to parallelize the p-value computation over.
            Supply -1 to use all cores available to the Process.
        auto : bool (default: True)
            Automatically uses fast approximation when sample size and size of array
            is greater than 20. If True, and sample size is greater than 20, a fast
            chi2 approximation will be run. Parameters ``reps`` and ``workers`` are
            irrelevant in this case.

        Returns
        -------
        stat : float
            The computed Dcorr statistic.
        pvalue : float
            The computed Dcorr p-value.

        Examples
        --------
        >>> import numpy as np
        >>> from hyppo.independence import Dcorr
        >>> x = np.arange(7)
        >>> y = x
        >>> stat, pvalue = Dcorr().test(x, y)
        >>> '%.1f, %.2f' % (stat, pvalue)
        '1.0, 0.00'

        The number of replications can give p-values with higher confidence
        (greater alpha levels).

        >>> import numpy as np
        >>> from hyppo.independence import Dcorr
        >>> x = np.arange(7)
        >>> y = x
        >>> stat, pvalue = Dcorr().test(x, y, reps=10000)
        >>> '%.1f, %.2f' % (stat, pvalue)
        '1.0, 0.00'

        In addition, the inputs can be distance matrices. Using this is the,
        same as before, except the ``compute_distance`` parameter must be set
        to ``None``.

        >>> import numpy as np
        >>> from hyppo.independence import Dcorr
        >>> x = np.ones((10, 10)) - np.identity(10)
        >>> y = 2 * x
        >>> dcorr = Dcorr(compute_distance=None)
        >>> stat, pvalue = dcorr.test(x, y)
        >>> '%.1f, %.2f' % (stat, pvalue)
        '0.0, 1.00'
        """
        check_input = _CheckInputs(
            x, y, reps=reps, compute_distance=self.compute_distance
        )
        x, y = check_input()

        if self.is_distance:
            check_xy_distmat(x, y)

        if auto and x.shape[0] > 20:
            stat, pvalue = chi2_approx(self._statistic, x, y)
            self.stat = stat
            self.pvalue = pvalue
            self.null_dist = None
        else:
            if not self.is_distance:
<<<<<<< HEAD
                x = self.compute_distance(x)
                y = self.compute_distance(y)
                self.is_distance = True
            return super(Dcorr, self).test(x, y, reps, workers)
=======
                x = self.compute_distance(x, workers=workers)
                y = self.compute_distance(y, workers=workers)
                self.is_distance = True
            stat, pvalue = super(Dcorr, self).test(x, y, reps, workers)

        return stat, pvalue
>>>>>>> 3c59f3f7


@njit
def _center_distmat(distx, bias):  # pragma: no cover
    """Centers the distance matrices"""
    n = distx.shape[0]

    # double centered distance matrices
    if bias:
        # use sum instead of mean because of numba restrictions
        exp_distx = (
            np.repeat(distx.sum(axis=0) / n, n).reshape(-1, n).T
            + np.repeat(distx.sum(axis=1) / n, n).reshape(-1, n)
            - (distx.sum() / (n * n))
        )
    else:
        exp_distx = (
            np.repeat((distx.sum(axis=0) / (n - 2)), n).reshape(-1, n).T
            + np.repeat((distx.sum(axis=1) / (n - 2)), n).reshape(-1, n)
            - distx.sum() / ((n - 1) * (n - 2))
        )
    cent_distx = distx - exp_distx
    if not bias:
        np.fill_diagonal(cent_distx, 0)

    return cent_distx


@njit
def _dcorr(distx, disty, bias):  # pragma: no cover
    """Calculate the Dcorr test statistic"""
    # center distance matrices
    cent_distx = _center_distmat(distx, bias)
    cent_disty = _center_distmat(disty, bias)

    # calculate covariances and variances
    covar = np.sum(np.multiply(cent_distx, cent_disty.T))
    varx = np.sum(np.multiply(cent_distx, cent_distx.T))
    vary = np.sum(np.multiply(cent_disty, cent_disty.T))

    # stat is 0 with negative variances (would make denominator undefined)
    if varx <= 0 or vary <= 0:
        stat = 0

    # calculate generalized test statistic
    else:
        stat = covar / np.real(np.sqrt(varx * vary))

    return stat<|MERGE_RESOLUTION|>--- conflicted
+++ resolved
@@ -209,19 +209,12 @@
             self.null_dist = None
         else:
             if not self.is_distance:
-<<<<<<< HEAD
-                x = self.compute_distance(x)
-                y = self.compute_distance(y)
-                self.is_distance = True
-            return super(Dcorr, self).test(x, y, reps, workers)
-=======
                 x = self.compute_distance(x, workers=workers)
                 y = self.compute_distance(y, workers=workers)
                 self.is_distance = True
             stat, pvalue = super(Dcorr, self).test(x, y, reps, workers)
 
         return stat, pvalue
->>>>>>> 3c59f3f7
 
 
 @njit
