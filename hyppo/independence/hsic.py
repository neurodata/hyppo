--- conflicted
+++ resolved
@@ -217,16 +217,9 @@
             self.null_dist = None
         else:
             if not self.is_kernel:
-<<<<<<< HEAD
-                x = self.compute_distance(x)
-                y = self.compute_distance(y)
-                self.is_kernel = True
-            return super(Hsic, self).test(x, y, reps, workers)
-=======
                 x = self.compute_kernel(x, workers=workers)
                 y = self.compute_kernel(y, workers=workers)
                 self.is_kernel = True
             stat, pvalue = super(Hsic, self).test(x, y, reps, workers)
 
-        return stat, pvalue
->>>>>>> 3c59f3f7
+        return stat, pvalue