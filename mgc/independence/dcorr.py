import numpy as np
from numba import njit

from .._utils import euclidean, check_xy_distmat, chi2_approx
from .base import IndependenceTest
from ._utils import _CheckInputs


class Dcorr(IndependenceTest):
    r"""
    Class for calculating the Dcorr test statistic and p-value.

    Dcorr is a measure of dependence between two paired random matrices of
    not necessarily equal dimensions. The coefficient is 0 if and only if the
    matrices are independent. It is an example of an energy distance.

    Parameters
    ----------
    compute_distance : callable(), optional (default: euclidean)
        A function that computes the distance among the samples within each
        data matrix. Set to `None` if `x` and `y` are already distance
        matrices. To call a custom function, either create the distance matrix
        before-hand or create a function of the form ``compute_distance(x)``
        where `x` is the data matrix for which pairwise distances are
        calculated.
    bias : bool (default: False)
        Whether or not to use the biased or unbiased test statistics.

    See Also
    --------
    Hsic : Hilbert-Schmidt independence criterion test statistic and p-value.
    HHG : Heller Heller Gorfine test statistic and p-value.

    Notes
    -----
    The statistic can be derived as follows:

    Let :math:`x` and :math:`y` be :math:`(n, p)` samples of random variables
    :math:`X` and :math:`Y`. Let :math:`D^x` be the :math:`n \times n`
    distance matrix of :math:`x` and :math:`D^y` be the :math:`n \times n` be
    the distance matrix of :math:`y`. The distance covariance is,

    .. math::

        \mathrm{Dcov}_n (x, y) = \frac{1}{n^2} \mathrm{tr} (D^x H D^y H)

    where :math:`\mathrm{tr} (\cdot)` is the trace operator and :math:`H` is
    defined as :math:`H = I - (1/n) J` where :math:`I` is the identity matrix
    and :math:`J` is a matrix of ones. The normalized version of this
    covariance is Dcorr [#1Dcor]_ and is

    .. math::

        \mathrm{Dcorr}_n (x, y) = \frac{\mathrm{Dcov}_n (x, y)}
                                       {\sqrt{\mathrm{Dcov}_n (x, x)
                                              \mathrm{Dcov}_n (y, y)}}

    This version of distance correlation is defined using the following
    centering process where :math:`\mathbb{1}(\cdot)` is the indicator
    function:

    .. math::

        C^x_{ij} = \left[ D^x_{ij} - \frac{1}{n-2} \sum_{t=1}^n D^x_{it}
            - \frac{1}{n-2} \sum_{s=1}^n D^x_{sj}
            + \frac{1}{(n-1) (n-2)} \sum_{s,t=1}^n D^x_{st} \right]
            \mathbb{1}_{i \neq j}

    and similarly for :math:`C^y`. Then, this unbiased Dcorr is,

    .. math::

        \mathrm{UDcov}_n (x, y) = \frac{1}{n (n-3)} \mathrm{tr} (C^x C^y)

    The normalized version of this covariance [#2Dcor]_ is

    .. math::

        \mathrm{UDcorr}_n (x, y) = \frac{\mathrm{UDcov}_n (x, y)}
                                        {\sqrt{\mathrm{UDcov}_n (x, x)
                                               \mathrm{UDcov}_n (y, y)}}

    References
    ----------
    .. [#1Dcor] Székely, G. J., Rizzo, M. L., & Bakirov, N. K. (2007).
                Measuring and testing dependence by correlation of distances.
                *The annals of statistics*, 35(6), 2769-2794.
    .. [#2Dcor] Székely, G. J., & Rizzo, M. L. (2014). Partial distance
                correlation with methods for dissimilarities. *The Annals of
                Statistics*, 42(6), 2382-2412.
    """

    def __init__(self, compute_distance=euclidean, bias=False):
        # set is_distance to true if compute_distance is None
        self.is_distance = False
        if not compute_distance:
            self.is_distance = True
        self.bias = bias

        IndependenceTest.__init__(self, compute_distance=compute_distance)

    def _statistic(self, x, y):
        r"""
        Helper function that calculates the Dcorr test statistic.

        Parameters
        ----------
        x, y : ndarray
            Input data matrices. `x` and `y` must have the same number of
            samples. That is, the shapes must be `(n, p)` and `(n, q)` where
            `n` is the number of samples and `p` and `q` are the number of
            dimensions. Alternatively, `x` and `y` can be distance matrices,
            where the shapes must both be `(n, n)`.

        Returns
        -------
        stat : float
            The computed Dcorr statistic.
        """
        distx = x
        disty = y

        if not self.is_distance:
            distx = self.compute_distance(x)
            disty = self.compute_distance(y)

        stat = _dcorr(distx, disty, self.bias)
        self.stat = stat

        return stat

<<<<<<< HEAD
    def test(self, x, y, reps=1000, workers=1):
=======
    def test(self, x, y, reps=1000, workers=1, auto=True, bias=False):
>>>>>>> b6caecee
        r"""
        Calculates the Dcorr test statistic and p-value.

        Parameters
        ----------
        x, y : ndarray
            Input data matrices. `x` and `y` must have the same number of
            samples. That is, the shapes must be `(n, p)` and `(n, q)` where
            `n` is the number of samples and `p` and `q` are the number of
            dimensions. Alternatively, `x` and `y` can be distance matrices,
            where the shapes must both be `(n, n)`.
        reps : int, optional (default: 1000)
            The number of replications used to estimate the null distribution
            when using the permutation test used to calculate the p-value.
        workers : int, optional (default: 1)
            The number of cores to parallelize the p-value computation over.
            Supply -1 to use all cores available to the Process.
<<<<<<< HEAD
=======
        auto : bool (default: True)
            Automatically uses fast approximation when sample size and size of array
            is greater than 20. If True, and sample size is greater than 20, a fast
            chi2 approximation will be run. Parameters ``reps`` and ``workers`` are
            irrelevant in this case.
>>>>>>> b6caecee

        Returns
        -------
        stat : float
            The computed Dcorr statistic.
        pvalue : float
            The computed Dcorr p-value.

        Examples
        --------
        >>> import numpy as np
        >>> from mgc.independence import Dcorr
        >>> x = np.arange(7)
        >>> y = x
        >>> stat, pvalue = Dcorr().test(x, y)
        >>> '%.1f, %.2f' % (stat, pvalue)
        '1.0, 0.00'

        The number of replications can give p-values with higher confidence
        (greater alpha levels).

        >>> import numpy as np
        >>> from mgc.independence import Dcorr
        >>> x = np.arange(7)
        >>> y = x
        >>> stat, pvalue = Dcorr().test(x, y, reps=10000)
        >>> '%.1f, %.2f' % (stat, pvalue)
        '1.0, 0.00'

        In addition, the inputs can be distance matrices. Using this is the,
        same as before, except the ``compute_distance`` parameter must be set
        to ``None``.

        >>> import numpy as np
        >>> from mgc.independence import Dcorr
        >>> x = np.ones((10, 10)) - np.identity(10)
        >>> y = 2 * x
        >>> dcorr = Dcorr(compute_distance=None)
        >>> stat, pvalue = dcorr.test(x, y)
        >>> '%.1f, %.2f' % (stat, pvalue)
        '0.0, 1.00'
        """
        check_input = _CheckInputs(
            x, y, dim=2, reps=reps, compute_distance=self.compute_distance
        )
        x, y = check_input()

        if self.is_distance:
            check_xy_distmat(x, y)

<<<<<<< HEAD
        return super(Dcorr, self).test(x, y, reps, workers)
=======
        if auto == True and x.shape[0] > 20:
            stat, pvalue = chi2_approx(self._statistic, x, y)
            return stat, pvalue
        else:
            return super(Dcorr, self).test(x, y, reps, workers)
>>>>>>> b6caecee


@njit
def _center_distmat(distx, bias):  # pragma: no cover
    """Centers the distance matrices"""
    n = distx.shape[0]

    # double centered distance matrices
    if bias:
        # use sum instead of mean because of numba restrictions
        exp_distx = (
            np.repeat(distx.sum(axis=0) / n, n).reshape(-1, n).T
            + np.repeat(distx.sum(axis=1) / n, n).reshape(-1, n)
            - (distx.sum() / (n * n))
        )
    else:
        exp_distx = (
            np.repeat((distx.sum(axis=0) / (n - 2)), n).reshape(-1, n).T
            + np.repeat((distx.sum(axis=1) / (n - 2)), n).reshape(-1, n)
            - distx.sum() / ((n - 1) * (n - 2))
        )
    cent_distx = distx - exp_distx
    if not bias:
        np.fill_diagonal(cent_distx, 0)

    return cent_distx


@njit
def _dcorr(distx, disty, bias):  # pragma: no cover
    """Calculate the Dcorr test statistic"""
    # center distance matrices
    cent_distx = _center_distmat(distx, bias)
    cent_disty = _center_distmat(disty, bias)

    # calculate covariances and variances
    covar = np.sum(np.multiply(cent_distx, cent_disty.T))
    varx = np.sum(np.multiply(cent_distx, cent_distx.T))
    vary = np.sum(np.multiply(cent_disty, cent_disty.T))

    # stat is 0 with negative variances (would make denominator undefined)
    if varx <= 0 or vary <= 0:
        stat = 0

    # calculate generalized test statistic
    else:
        stat = covar / np.real(np.sqrt(varx * vary))

    return stat<|MERGE_RESOLUTION|>--- conflicted
+++ resolved
@@ -129,11 +129,8 @@
 
         return stat
 
-<<<<<<< HEAD
-    def test(self, x, y, reps=1000, workers=1):
-=======
+
     def test(self, x, y, reps=1000, workers=1, auto=True, bias=False):
->>>>>>> b6caecee
         r"""
         Calculates the Dcorr test statistic and p-value.
 
@@ -151,14 +148,11 @@
         workers : int, optional (default: 1)
             The number of cores to parallelize the p-value computation over.
             Supply -1 to use all cores available to the Process.
-<<<<<<< HEAD
-=======
         auto : bool (default: True)
             Automatically uses fast approximation when sample size and size of array
             is greater than 20. If True, and sample size is greater than 20, a fast
             chi2 approximation will be run. Parameters ``reps`` and ``workers`` are
             irrelevant in this case.
->>>>>>> b6caecee
 
         Returns
         -------
@@ -209,15 +203,11 @@
         if self.is_distance:
             check_xy_distmat(x, y)
 
-<<<<<<< HEAD
-        return super(Dcorr, self).test(x, y, reps, workers)
-=======
         if auto == True and x.shape[0] > 20:
             stat, pvalue = chi2_approx(self._statistic, x, y)
             return stat, pvalue
         else:
             return super(Dcorr, self).test(x, y, reps, workers)
->>>>>>> b6caecee
 
 
 @njit
